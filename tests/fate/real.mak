--- conflicted
+++ resolved
@@ -1,10 +1,5 @@
-<<<<<<< HEAD
 FATE_REAL += fate-real-14_4
-fate-real-14_4: CMD = md5  -i $(SAMPLES)/real/ra3_in_rm_file.rm -f s16le
-=======
-FATE_TESTS += fate-real-14_4
 fate-real-14_4: CMD = md5 -i $(SAMPLES)/real/ra3_in_rm_file.rm -f s16le
->>>>>>> 9afc025b
 
 FATE_REAL += fate-ra-288
 fate-ra-288: CMD = pcm -i $(SAMPLES)/real/ra_288.rm
@@ -20,13 +15,8 @@
 FATE_REAL += fate-rv30
 fate-rv30: CMD = framecrc -flags +bitexact -dct fastint -idct simple -i $(SAMPLES)/real/rv30.rm -an
 
-<<<<<<< HEAD
 FATE_REAL += fate-real-rv40
-fate-real-rv40: CMD = framecrc  -i $(SAMPLES)/real/spygames-2MB.rmvb -t 10 -an -vsync 0
-=======
-FATE_TESTS += fate-real-rv40
 fate-real-rv40: CMD = framecrc -i $(SAMPLES)/real/spygames-2MB.rmvb -t 10 -an -vsync 0
->>>>>>> 9afc025b
 
 FATE_REAL += fate-sipr-5k0
 fate-sipr-5k0: CMD = pcm -i $(SAMPLES)/sipr/sipr_5k0.rm
