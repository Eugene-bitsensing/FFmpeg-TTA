/*
 * MXF demuxer.
 * Copyright (c) 2006 SmartJog S.A., Baptiste Coudurier <baptiste dot coudurier at smartjog dot com>
 *
 * This file is part of FFmpeg.
 *
 * FFmpeg is free software; you can redistribute it and/or
 * modify it under the terms of the GNU Lesser General Public
 * License as published by the Free Software Foundation; either
 * version 2.1 of the License, or (at your option) any later version.
 *
 * FFmpeg is distributed in the hope that it will be useful,
 * but WITHOUT ANY WARRANTY; without even the implied warranty of
 * MERCHANTABILITY or FITNESS FOR A PARTICULAR PURPOSE.  See the GNU
 * Lesser General Public License for more details.
 *
 * You should have received a copy of the GNU Lesser General Public
 * License along with FFmpeg; if not, write to the Free Software
 * Foundation, Inc., 51 Franklin Street, Fifth Floor, Boston, MA 02110-1301 USA
 */

/*
 * References
 * SMPTE 336M KLV Data Encoding Protocol Using Key-Length-Value
 * SMPTE 377M MXF File Format Specifications
 * SMPTE 378M Operational Pattern 1a
 * SMPTE 379M MXF Generic Container
 * SMPTE 381M Mapping MPEG Streams into the MXF Generic Container
 * SMPTE 382M Mapping AES3 and Broadcast Wave Audio into the MXF Generic Container
 * SMPTE 383M Mapping DV-DIF Data to the MXF Generic Container
 *
 * Principle
 * Search for Track numbers which will identify essence element KLV packets.
 * Search for SourcePackage which define tracks which contains Track numbers.
 * Material Package contains tracks with reference to SourcePackage tracks.
 * Search for Descriptors (Picture, Sound) which contains codec info and parameters.
 * Assign Descriptors to correct Tracks.
 *
 * Metadata reading functions read Local Tags, get InstanceUID(0x3C0A) then add MetaDataSet to MXFContext.
 * Metadata parsing resolves Strong References to objects.
 *
 * Simple demuxer, only OP1A supported and some files might not work at all.
 * Only tracks with associated descriptors will be decoded. "Highly Desirable" SMPTE 377M D.1
 */

#include <stdint.h>

#include "libavutil/aes.h"
#include "libavutil/avassert.h"
#include "libavutil/mathematics.h"
#include "libavcodec/bytestream.h"
#include "libavutil/intreadwrite.h"
#include "libavutil/timecode.h"
#include "avformat.h"
#include "internal.h"
#include "mxf.h"

typedef enum {
    Header,
    BodyPartition,
    Footer
} MXFPartitionType;

typedef enum {
    OP1a = 1,
    OP1b,
    OP1c,
    OP2a,
    OP2b,
    OP2c,
    OP3a,
    OP3b,
    OP3c,
    OPAtom,
    OPSONYOpt,  /* FATE sample, violates the spec in places */
} MXFOP;

typedef struct {
    int closed;
    int complete;
    MXFPartitionType type;
    uint64_t previous_partition;
    int index_sid;
    int body_sid;
    int64_t this_partition;
    int64_t essence_offset;         ///< absolute offset of essence
    int64_t essence_length;
    int32_t kag_size;
    int64_t header_byte_count;
    int64_t index_byte_count;
    int pack_length;
} MXFPartition;

typedef struct {
    UID uid;
    enum MXFMetadataSetType type;
    UID source_container_ul;
} MXFCryptoContext;

typedef struct {
    UID uid;
    enum MXFMetadataSetType type;
    UID source_package_uid;
    UID data_definition_ul;
    int64_t duration;
    int64_t start_position;
    int source_track_id;
} MXFStructuralComponent;

typedef struct {
    UID uid;
    enum MXFMetadataSetType type;
    UID data_definition_ul;
    UID *structural_components_refs;
    int structural_components_count;
    int64_t duration;
} MXFSequence;

typedef struct {
    UID uid;
    enum MXFMetadataSetType type;
    int drop_frame;
    int start_frame;
    struct AVRational rate;
    AVTimecode tc;
} MXFTimecodeComponent;

typedef struct {
    UID uid;
    enum MXFMetadataSetType type;
    MXFSequence *sequence; /* mandatory, and only one */
    UID sequence_ref;
    int track_id;
    uint8_t track_number[4];
    AVRational edit_rate;
    int intra_only;
    uint64_t sample_count;
<<<<<<< HEAD
    int64_t original_duration;  ///< duration before multiplying st->duration by SampleRate/EditRate
=======
    int64_t original_duration; /* st->duration in SampleRate/EditRate units */
>>>>>>> 5b930092
} MXFTrack;

typedef struct {
    UID uid;
    enum MXFMetadataSetType type;
    UID essence_container_ul;
    UID essence_codec_ul;
    AVRational sample_rate;
    AVRational aspect_ratio;
    int width;
    int height; /* Field height, not frame height */
    int frame_layout; /* See MXFFrameLayout enum */
#define MXF_TFF 1
#define MXF_BFF 2
    int field_dominance;
    int channels;
    int bits_per_sample;
    unsigned int component_depth;
    unsigned int horiz_subsampling;
    unsigned int vert_subsampling;
    UID *sub_descriptors_refs;
    int sub_descriptors_count;
    int linked_track_id;
    uint8_t *extradata;
    int extradata_size;
    enum AVPixelFormat pix_fmt;
} MXFDescriptor;

typedef struct {
    UID uid;
    enum MXFMetadataSetType type;
    int edit_unit_byte_count;
    int index_sid;
    int body_sid;
    AVRational index_edit_rate;
    uint64_t index_start_position;
    uint64_t index_duration;
    int8_t *temporal_offset_entries;
    int *flag_entries;
    uint64_t *stream_offset_entries;
    int nb_index_entries;
} MXFIndexTableSegment;

typedef struct {
    UID uid;
    enum MXFMetadataSetType type;
    UID package_uid;
    UID *tracks_refs;
    int tracks_count;
    MXFDescriptor *descriptor; /* only one */
    UID descriptor_ref;
} MXFPackage;

typedef struct {
    UID uid;
    enum MXFMetadataSetType type;
} MXFMetadataSet;

/* decoded index table */
typedef struct {
    int index_sid;
    int body_sid;
    int nb_ptses;               /* number of PTSes or total duration of index */
    int64_t first_dts;          /* DTS = EditUnit + first_dts */
    int64_t *ptses;             /* maps EditUnit -> PTS */
    int nb_segments;
    MXFIndexTableSegment **segments;    /* sorted by IndexStartPosition */
    AVIndexEntry *fake_index;   /* used for calling ff_index_search_timestamp() */
} MXFIndexTable;

typedef struct {
    MXFPartition *partitions;
    unsigned partitions_count;
    MXFOP op;
    UID *packages_refs;
    int packages_count;
    MXFMetadataSet **metadata_sets;
    int metadata_sets_count;
    AVFormatContext *fc;
    struct AVAES *aesc;
    uint8_t *local_tags;
    int local_tags_count;
    uint64_t last_partition;
    uint64_t footer_partition;
    KLVPacket current_klv_data;
    int current_klv_index;
    int run_in;
    MXFPartition *current_partition;
    int parsing_backward;
    int64_t last_forward_tell;
    int last_forward_partition;
    int current_edit_unit;
    int nb_index_tables;
    MXFIndexTable *index_tables;
    int edit_units_per_packet;      ///< how many edit units to read at a time (PCM, OPAtom)
} MXFContext;

enum MXFWrappingScheme {
    Frame,
    Clip,
};

/* NOTE: klv_offset is not set (-1) for local keys */
typedef int MXFMetadataReadFunc(void *arg, AVIOContext *pb, int tag, int size, UID uid, int64_t klv_offset);

typedef struct {
    const UID key;
    MXFMetadataReadFunc *read;
    int ctx_size;
    enum MXFMetadataSetType type;
} MXFMetadataReadTableEntry;

static int mxf_read_close(AVFormatContext *s);

/* partial keys to match */
static const uint8_t mxf_header_partition_pack_key[]       = { 0x06,0x0e,0x2b,0x34,0x02,0x05,0x01,0x01,0x0d,0x01,0x02,0x01,0x01,0x02 };
static const uint8_t mxf_essence_element_key[]             = { 0x06,0x0e,0x2b,0x34,0x01,0x02,0x01,0x01,0x0d,0x01,0x03,0x01 };
static const uint8_t mxf_avid_essence_element_key[]        = { 0x06,0x0e,0x2b,0x34,0x01,0x02,0x01,0x01,0x0e,0x04,0x03,0x01 };
static const uint8_t mxf_system_item_key[]                 = { 0x06,0x0E,0x2B,0x34,0x02,0x05,0x01,0x01,0x0D,0x01,0x03,0x01,0x04 };
static const uint8_t mxf_klv_key[]                         = { 0x06,0x0e,0x2b,0x34 };
/* complete keys to match */
static const uint8_t mxf_crypto_source_container_ul[]      = { 0x06,0x0e,0x2b,0x34,0x01,0x01,0x01,0x09,0x06,0x01,0x01,0x02,0x02,0x00,0x00,0x00 };
static const uint8_t mxf_encrypted_triplet_key[]           = { 0x06,0x0e,0x2b,0x34,0x02,0x04,0x01,0x07,0x0d,0x01,0x03,0x01,0x02,0x7e,0x01,0x00 };
static const uint8_t mxf_encrypted_essence_container[]     = { 0x06,0x0e,0x2b,0x34,0x04,0x01,0x01,0x07,0x0d,0x01,0x03,0x01,0x02,0x0b,0x01,0x00 };
static const uint8_t mxf_random_index_pack_key[]           = { 0x06,0x0E,0x2B,0x34,0x02,0x05,0x01,0x01,0x0D,0x01,0x02,0x01,0x01,0x11,0x01,0x00 };
static const uint8_t mxf_sony_mpeg4_extradata[]            = { 0x06,0x0e,0x2b,0x34,0x04,0x01,0x01,0x01,0x0e,0x06,0x06,0x02,0x02,0x01,0x00,0x00 };

#define IS_KLV_KEY(x, y) (!memcmp(x, y, sizeof(y)))

static int64_t klv_decode_ber_length(AVIOContext *pb)
{
    uint64_t size = avio_r8(pb);
    if (size & 0x80) { /* long form */
        int bytes_num = size & 0x7f;
        /* SMPTE 379M 5.3.4 guarantee that bytes_num must not exceed 8 bytes */
        if (bytes_num > 8)
            return AVERROR_INVALIDDATA;
        size = 0;
        while (bytes_num--)
            size = size << 8 | avio_r8(pb);
    }
    return size;
}

static int mxf_read_sync(AVIOContext *pb, const uint8_t *key, unsigned size)
{
    int i, b;
    for (i = 0; i < size && !url_feof(pb); i++) {
        b = avio_r8(pb);
        if (b == key[0])
            i = 0;
        else if (b != key[i])
            i = -1;
    }
    return i == size;
}

static int klv_read_packet(KLVPacket *klv, AVIOContext *pb)
{
    if (!mxf_read_sync(pb, mxf_klv_key, 4))
        return AVERROR_INVALIDDATA;
    klv->offset = avio_tell(pb) - 4;
    memcpy(klv->key, mxf_klv_key, 4);
    avio_read(pb, klv->key + 4, 12);
    klv->length = klv_decode_ber_length(pb);
    return klv->length == -1 ? -1 : 0;
}

static int mxf_get_stream_index(AVFormatContext *s, KLVPacket *klv)
{
    int i;

    for (i = 0; i < s->nb_streams; i++) {
        MXFTrack *track = s->streams[i]->priv_data;
        /* SMPTE 379M 7.3 */
        if (!memcmp(klv->key + sizeof(mxf_essence_element_key), track->track_number, sizeof(track->track_number)))
            return i;
    }
    /* return 0 if only one stream, for OP Atom files with 0 as track number */
    return s->nb_streams == 1 ? 0 : -1;
}

/* XXX: use AVBitStreamFilter */
static int mxf_get_d10_aes3_packet(AVIOContext *pb, AVStream *st, AVPacket *pkt, int64_t length)
{
    const uint8_t *buf_ptr, *end_ptr;
    uint8_t *data_ptr;
    int i;

    if (length > 61444) /* worst case PAL 1920 samples 8 channels */
        return AVERROR_INVALIDDATA;
    length = av_get_packet(pb, pkt, length);
    if (length < 0)
        return length;
    data_ptr = pkt->data;
    end_ptr = pkt->data + length;
    buf_ptr = pkt->data + 4; /* skip SMPTE 331M header */
    for (; end_ptr - buf_ptr >= st->codec->channels * 4; ) {
        for (i = 0; i < st->codec->channels; i++) {
            uint32_t sample = bytestream_get_le32(&buf_ptr);
            if (st->codec->bits_per_coded_sample == 24)
                bytestream_put_le24(&data_ptr, (sample >> 4) & 0xffffff);
            else
                bytestream_put_le16(&data_ptr, (sample >> 12) & 0xffff);
        }
        buf_ptr += 32 - st->codec->channels*4; // always 8 channels stored SMPTE 331M
    }
    av_shrink_packet(pkt, data_ptr - pkt->data);
    return 0;
}

static int mxf_decrypt_triplet(AVFormatContext *s, AVPacket *pkt, KLVPacket *klv)
{
    static const uint8_t checkv[16] = {0x43, 0x48, 0x55, 0x4b, 0x43, 0x48, 0x55, 0x4b, 0x43, 0x48, 0x55, 0x4b, 0x43, 0x48, 0x55, 0x4b};
    MXFContext *mxf = s->priv_data;
    AVIOContext *pb = s->pb;
    int64_t end = avio_tell(pb) + klv->length;
    int64_t size;
    uint64_t orig_size;
    uint64_t plaintext_size;
    uint8_t ivec[16];
    uint8_t tmpbuf[16];
    int index;

    if (!mxf->aesc && s->key && s->keylen == 16) {
        mxf->aesc = av_aes_alloc();
        if (!mxf->aesc)
            return AVERROR(ENOMEM);
        av_aes_init(mxf->aesc, s->key, 128, 1);
    }
    // crypto context
    avio_skip(pb, klv_decode_ber_length(pb));
    // plaintext offset
    klv_decode_ber_length(pb);
    plaintext_size = avio_rb64(pb);
    // source klv key
    klv_decode_ber_length(pb);
    avio_read(pb, klv->key, 16);
    if (!IS_KLV_KEY(klv, mxf_essence_element_key))
        return AVERROR_INVALIDDATA;
    index = mxf_get_stream_index(s, klv);
    if (index < 0)
        return AVERROR_INVALIDDATA;
    // source size
    klv_decode_ber_length(pb);
    orig_size = avio_rb64(pb);
    if (orig_size < plaintext_size)
        return AVERROR_INVALIDDATA;
    // enc. code
    size = klv_decode_ber_length(pb);
    if (size < 32 || size - 32 < orig_size)
        return AVERROR_INVALIDDATA;
    avio_read(pb, ivec, 16);
    avio_read(pb, tmpbuf, 16);
    if (mxf->aesc)
        av_aes_crypt(mxf->aesc, tmpbuf, tmpbuf, 1, ivec, 1);
    if (memcmp(tmpbuf, checkv, 16))
        av_log(s, AV_LOG_ERROR, "probably incorrect decryption key\n");
    size -= 32;
    size = av_get_packet(pb, pkt, size);
    if (size < 0)
        return size;
    else if (size < plaintext_size)
        return AVERROR_INVALIDDATA;
    size -= plaintext_size;
    if (mxf->aesc)
        av_aes_crypt(mxf->aesc, &pkt->data[plaintext_size],
                     &pkt->data[plaintext_size], size >> 4, ivec, 1);
    av_shrink_packet(pkt, orig_size);
    pkt->stream_index = index;
    avio_skip(pb, end - avio_tell(pb));
    return 0;
}

static int mxf_read_primer_pack(void *arg, AVIOContext *pb, int tag, int size, UID uid, int64_t klv_offset)
{
    MXFContext *mxf = arg;
    int item_num = avio_rb32(pb);
    int item_len = avio_rb32(pb);

    if (item_len != 18) {
        avpriv_request_sample(pb, "Primer pack item length %d", item_len);
        return AVERROR_PATCHWELCOME;
    }
    if (item_num > 65536) {
        av_log(mxf->fc, AV_LOG_ERROR, "item_num %d is too large\n", item_num);
        return AVERROR_INVALIDDATA;
    }
    mxf->local_tags = av_calloc(item_num, item_len);
    if (!mxf->local_tags)
        return AVERROR(ENOMEM);
    mxf->local_tags_count = item_num;
    avio_read(pb, mxf->local_tags, item_num*item_len);
    return 0;
}

static int mxf_read_partition_pack(void *arg, AVIOContext *pb, int tag, int size, UID uid, int64_t klv_offset)
{
    MXFContext *mxf = arg;
    MXFPartition *partition, *tmp_part;
    UID op;
    uint64_t footer_partition;
    uint32_t nb_essence_containers;

    tmp_part = av_realloc_array(mxf->partitions, mxf->partitions_count + 1, sizeof(*mxf->partitions));
    if (!tmp_part)
        return AVERROR(ENOMEM);
    mxf->partitions = tmp_part;

    if (mxf->parsing_backward) {
        /* insert the new partition pack in the middle
         * this makes the entries in mxf->partitions sorted by offset */
        memmove(&mxf->partitions[mxf->last_forward_partition+1],
                &mxf->partitions[mxf->last_forward_partition],
                (mxf->partitions_count - mxf->last_forward_partition)*sizeof(*mxf->partitions));
        partition = mxf->current_partition = &mxf->partitions[mxf->last_forward_partition];
    } else {
        mxf->last_forward_partition++;
        partition = mxf->current_partition = &mxf->partitions[mxf->partitions_count];
    }

    memset(partition, 0, sizeof(*partition));
    mxf->partitions_count++;
    partition->pack_length = avio_tell(pb) - klv_offset + size;

    switch(uid[13]) {
    case 2:
        partition->type = Header;
        break;
    case 3:
        partition->type = BodyPartition;
        break;
    case 4:
        partition->type = Footer;
        break;
    default:
        av_log(mxf->fc, AV_LOG_ERROR, "unknown partition type %i\n", uid[13]);
        return AVERROR_INVALIDDATA;
    }

    /* consider both footers to be closed (there is only Footer and CompleteFooter) */
    partition->closed = partition->type == Footer || !(uid[14] & 1);
    partition->complete = uid[14] > 2;
    avio_skip(pb, 4);
    partition->kag_size = avio_rb32(pb);
    partition->this_partition = avio_rb64(pb);
    partition->previous_partition = avio_rb64(pb);
    footer_partition = avio_rb64(pb);
    partition->header_byte_count = avio_rb64(pb);
    partition->index_byte_count = avio_rb64(pb);
    partition->index_sid = avio_rb32(pb);
    avio_skip(pb, 8);
    partition->body_sid = avio_rb32(pb);
    if (avio_read(pb, op, sizeof(UID)) != sizeof(UID)) {
        av_log(mxf->fc, AV_LOG_ERROR, "Failed reading UID\n");
        return AVERROR_INVALIDDATA;
    }
    nb_essence_containers = avio_rb32(pb);

    /* some files don'thave FooterPartition set in every partition */
    if (footer_partition) {
        if (mxf->footer_partition && mxf->footer_partition != footer_partition) {
            av_log(mxf->fc, AV_LOG_ERROR,
                   "inconsistent FooterPartition value: %"PRIu64" != %"PRIu64"\n",
                   mxf->footer_partition, footer_partition);
        } else {
            mxf->footer_partition = footer_partition;
        }
    }

    av_dlog(mxf->fc,
            "PartitionPack: ThisPartition = 0x%"PRIX64
            ", PreviousPartition = 0x%"PRIX64", "
            "FooterPartition = 0x%"PRIX64", IndexSID = %i, BodySID = %i\n",
            partition->this_partition,
            partition->previous_partition, footer_partition,
            partition->index_sid, partition->body_sid);

    /* sanity check PreviousPartition if set */
    if (partition->previous_partition &&
        mxf->run_in + partition->previous_partition >= klv_offset) {
        av_log(mxf->fc, AV_LOG_ERROR,
               "PreviousPartition points to this partition or forward\n");
        return AVERROR_INVALIDDATA;
    }

    if      (op[12] == 1 && op[13] == 1) mxf->op = OP1a;
    else if (op[12] == 1 && op[13] == 2) mxf->op = OP1b;
    else if (op[12] == 1 && op[13] == 3) mxf->op = OP1c;
    else if (op[12] == 2 && op[13] == 1) mxf->op = OP2a;
    else if (op[12] == 2 && op[13] == 2) mxf->op = OP2b;
    else if (op[12] == 2 && op[13] == 3) mxf->op = OP2c;
    else if (op[12] == 3 && op[13] == 1) mxf->op = OP3a;
    else if (op[12] == 3 && op[13] == 2) mxf->op = OP3b;
    else if (op[12] == 3 && op[13] == 3) mxf->op = OP3c;
    else if (op[12] == 64&& op[13] == 1) mxf->op = OPSONYOpt;
    else if (op[12] == 0x10) {
        /* SMPTE 390m: "There shall be exactly one essence container"
         * The following block deals with files that violate this, namely:
         * 2011_DCPTEST_24FPS.V.mxf - two ECs, OP1a
         * abcdefghiv016f56415e.mxf - zero ECs, OPAtom, output by Avid AirSpeed */
        if (nb_essence_containers != 1) {
            MXFOP op = nb_essence_containers ? OP1a : OPAtom;

            /* only nag once */
            if (!mxf->op)
                av_log(mxf->fc, AV_LOG_WARNING, "\"OPAtom\" with %u ECs - assuming %s\n",
                       nb_essence_containers, op == OP1a ? "OP1a" : "OPAtom");

            mxf->op = op;
        } else
            mxf->op = OPAtom;
    } else {
        av_log(mxf->fc, AV_LOG_ERROR, "unknown operational pattern: %02xh %02xh - guessing OP1a\n", op[12], op[13]);
        mxf->op = OP1a;
    }

    if (partition->kag_size <= 0 || partition->kag_size > (1 << 20)) {
        av_log(mxf->fc, AV_LOG_WARNING, "invalid KAGSize %i - guessing ", partition->kag_size);

        if (mxf->op == OPSONYOpt)
            partition->kag_size = 512;
        else
            partition->kag_size = 1;

        av_log(mxf->fc, AV_LOG_WARNING, "%i\n", partition->kag_size);
    }

    return 0;
}

static int mxf_add_metadata_set(MXFContext *mxf, void *metadata_set)
{
    MXFMetadataSet **tmp;

    tmp = av_realloc_array(mxf->metadata_sets, mxf->metadata_sets_count + 1, sizeof(*mxf->metadata_sets));
    if (!tmp)
        return AVERROR(ENOMEM);
    mxf->metadata_sets = tmp;
    mxf->metadata_sets[mxf->metadata_sets_count] = metadata_set;
    mxf->metadata_sets_count++;
    return 0;
}

static int mxf_read_cryptographic_context(void *arg, AVIOContext *pb, int tag, int size, UID uid, int64_t klv_offset)
{
    MXFCryptoContext *cryptocontext = arg;
    if (size != 16)
        return AVERROR_INVALIDDATA;
    if (IS_KLV_KEY(uid, mxf_crypto_source_container_ul))
        avio_read(pb, cryptocontext->source_container_ul, 16);
    return 0;
}

static int mxf_read_content_storage(void *arg, AVIOContext *pb, int tag, int size, UID uid, int64_t klv_offset)
{
    MXFContext *mxf = arg;
    switch (tag) {
    case 0x1901:
        mxf->packages_count = avio_rb32(pb);
        mxf->packages_refs = av_calloc(mxf->packages_count, sizeof(UID));
        if (!mxf->packages_refs)
            return AVERROR(ENOMEM);
        avio_skip(pb, 4); /* useless size of objects, always 16 according to specs */
        avio_read(pb, (uint8_t *)mxf->packages_refs, mxf->packages_count * sizeof(UID));
        break;
    }
    return 0;
}

static int mxf_read_source_clip(void *arg, AVIOContext *pb, int tag, int size, UID uid, int64_t klv_offset)
{
    MXFStructuralComponent *source_clip = arg;
    switch(tag) {
    case 0x0202:
        source_clip->duration = avio_rb64(pb);
        break;
    case 0x1201:
        source_clip->start_position = avio_rb64(pb);
        break;
    case 0x1101:
        /* UMID, only get last 16 bytes */
        avio_skip(pb, 16);
        avio_read(pb, source_clip->source_package_uid, 16);
        break;
    case 0x1102:
        source_clip->source_track_id = avio_rb32(pb);
        break;
    }
    return 0;
}

static int mxf_read_material_package(void *arg, AVIOContext *pb, int tag, int size, UID uid, int64_t klv_offset)
{
    MXFPackage *package = arg;
    switch(tag) {
    case 0x4403:
        package->tracks_count = avio_rb32(pb);
        package->tracks_refs = av_calloc(package->tracks_count, sizeof(UID));
        if (!package->tracks_refs)
            return AVERROR(ENOMEM);
        avio_skip(pb, 4); /* useless size of objects, always 16 according to specs */
        avio_read(pb, (uint8_t *)package->tracks_refs, package->tracks_count * sizeof(UID));
        break;
    }
    return 0;
}

static int mxf_read_timecode_component(void *arg, AVIOContext *pb, int tag, int size, UID uid, int64_t klv_offset)
{
    MXFTimecodeComponent *mxf_timecode = arg;
    switch(tag) {
    case 0x1501:
        mxf_timecode->start_frame = avio_rb64(pb);
        break;
    case 0x1502:
        mxf_timecode->rate = (AVRational){avio_rb16(pb), 1};
        break;
    case 0x1503:
        mxf_timecode->drop_frame = avio_r8(pb);
        break;
    }
    return 0;
}

static int mxf_read_track(void *arg, AVIOContext *pb, int tag, int size, UID uid, int64_t klv_offset)
{
    MXFTrack *track = arg;
    switch(tag) {
    case 0x4801:
        track->track_id = avio_rb32(pb);
        break;
    case 0x4804:
        avio_read(pb, track->track_number, 4);
        break;
    case 0x4B01:
        track->edit_rate.num = avio_rb32(pb);
        track->edit_rate.den = avio_rb32(pb);
        break;
    case 0x4803:
        avio_read(pb, track->sequence_ref, 16);
        break;
    }
    return 0;
}

static int mxf_read_sequence(void *arg, AVIOContext *pb, int tag, int size, UID uid, int64_t klv_offset)
{
    MXFSequence *sequence = arg;
    switch(tag) {
    case 0x0202:
        sequence->duration = avio_rb64(pb);
        break;
    case 0x0201:
        avio_read(pb, sequence->data_definition_ul, 16);
        break;
    case 0x1001:
        sequence->structural_components_count = avio_rb32(pb);
        sequence->structural_components_refs = av_calloc(sequence->structural_components_count, sizeof(UID));
        if (!sequence->structural_components_refs)
            return AVERROR(ENOMEM);
        avio_skip(pb, 4); /* useless size of objects, always 16 according to specs */
        avio_read(pb, (uint8_t *)sequence->structural_components_refs, sequence->structural_components_count * sizeof(UID));
        break;
    }
    return 0;
}

static int mxf_read_source_package(void *arg, AVIOContext *pb, int tag, int size, UID uid, int64_t klv_offset)
{
    MXFPackage *package = arg;
    switch(tag) {
    case 0x4403:
        package->tracks_count = avio_rb32(pb);
        package->tracks_refs = av_calloc(package->tracks_count, sizeof(UID));
        if (!package->tracks_refs)
            return AVERROR(ENOMEM);
        avio_skip(pb, 4); /* useless size of objects, always 16 according to specs */
        avio_read(pb, (uint8_t *)package->tracks_refs, package->tracks_count * sizeof(UID));
        break;
    case 0x4401:
        /* UMID, only get last 16 bytes */
        avio_skip(pb, 16);
        avio_read(pb, package->package_uid, 16);
        break;
    case 0x4701:
        avio_read(pb, package->descriptor_ref, 16);
        break;
    }
    return 0;
}

static int mxf_read_index_entry_array(AVIOContext *pb, MXFIndexTableSegment *segment)
{
    int i, length;

    segment->nb_index_entries = avio_rb32(pb);

    length = avio_rb32(pb);

    if (!(segment->temporal_offset_entries=av_calloc(segment->nb_index_entries, sizeof(*segment->temporal_offset_entries))) ||
        !(segment->flag_entries          = av_calloc(segment->nb_index_entries, sizeof(*segment->flag_entries))) ||
        !(segment->stream_offset_entries = av_calloc(segment->nb_index_entries, sizeof(*segment->stream_offset_entries))))
        return AVERROR(ENOMEM);

    for (i = 0; i < segment->nb_index_entries; i++) {
        segment->temporal_offset_entries[i] = avio_r8(pb);
        avio_r8(pb);                                        /* KeyFrameOffset */
        segment->flag_entries[i] = avio_r8(pb);
        segment->stream_offset_entries[i] = avio_rb64(pb);
        avio_skip(pb, length - 11);
    }
    return 0;
}

static int mxf_read_index_table_segment(void *arg, AVIOContext *pb, int tag, int size, UID uid, int64_t klv_offset)
{
    MXFIndexTableSegment *segment = arg;
    switch(tag) {
    case 0x3F05:
        segment->edit_unit_byte_count = avio_rb32(pb);
        av_dlog(NULL, "EditUnitByteCount %d\n", segment->edit_unit_byte_count);
        break;
    case 0x3F06:
        segment->index_sid = avio_rb32(pb);
        av_dlog(NULL, "IndexSID %d\n", segment->index_sid);
        break;
    case 0x3F07:
        segment->body_sid = avio_rb32(pb);
        av_dlog(NULL, "BodySID %d\n", segment->body_sid);
        break;
    case 0x3F0A:
        av_dlog(NULL, "IndexEntryArray found\n");
        return mxf_read_index_entry_array(pb, segment);
    case 0x3F0B:
        segment->index_edit_rate.num = avio_rb32(pb);
        segment->index_edit_rate.den = avio_rb32(pb);
        av_dlog(NULL, "IndexEditRate %d/%d\n", segment->index_edit_rate.num,
                segment->index_edit_rate.den);
        break;
    case 0x3F0C:
        segment->index_start_position = avio_rb64(pb);
        av_dlog(NULL, "IndexStartPosition %"PRId64"\n", segment->index_start_position);
        break;
    case 0x3F0D:
        segment->index_duration = avio_rb64(pb);
        av_dlog(NULL, "IndexDuration %"PRId64"\n", segment->index_duration);
        break;
    }
    return 0;
}

static void mxf_read_pixel_layout(AVIOContext *pb, MXFDescriptor *descriptor)
{
    int code, value, ofs = 0;
    char layout[16] = {0}; /* not for printing, may end up not terminated on purpose */

    do {
        code = avio_r8(pb);
        value = avio_r8(pb);
        av_dlog(NULL, "pixel layout: code %#x\n", code);

        if (ofs <= 14) {
            layout[ofs++] = code;
            layout[ofs++] = value;
        } else
            break;  /* don't read byte by byte on sneaky files filled with lots of non-zeroes */
    } while (code != 0); /* SMPTE 377M E.2.46 */

    ff_mxf_decode_pixel_layout(layout, &descriptor->pix_fmt);
}

static int mxf_read_generic_descriptor(void *arg, AVIOContext *pb, int tag, int size, UID uid, int64_t klv_offset)
{
    MXFDescriptor *descriptor = arg;
    descriptor->pix_fmt = AV_PIX_FMT_NONE;
    switch(tag) {
    case 0x3F01:
        descriptor->sub_descriptors_count = avio_rb32(pb);
        descriptor->sub_descriptors_refs = av_calloc(descriptor->sub_descriptors_count, sizeof(UID));
        if (!descriptor->sub_descriptors_refs)
            return AVERROR(ENOMEM);
        avio_skip(pb, 4); /* useless size of objects, always 16 according to specs */
        avio_read(pb, (uint8_t *)descriptor->sub_descriptors_refs, descriptor->sub_descriptors_count * sizeof(UID));
        break;
    case 0x3004:
        avio_read(pb, descriptor->essence_container_ul, 16);
        break;
    case 0x3006:
        descriptor->linked_track_id = avio_rb32(pb);
        break;
    case 0x3201: /* PictureEssenceCoding */
        avio_read(pb, descriptor->essence_codec_ul, 16);
        break;
    case 0x3203:
        descriptor->width = avio_rb32(pb);
        break;
    case 0x3202:
        descriptor->height = avio_rb32(pb);
        break;
    case 0x320C:
        descriptor->frame_layout = avio_r8(pb);
        break;
    case 0x320E:
        descriptor->aspect_ratio.num = avio_rb32(pb);
        descriptor->aspect_ratio.den = avio_rb32(pb);
        break;
    case 0x3212:
        descriptor->field_dominance = avio_r8(pb);
        break;
    case 0x3301:
        descriptor->component_depth = avio_rb32(pb);
        break;
    case 0x3302:
        descriptor->horiz_subsampling = avio_rb32(pb);
        break;
    case 0x3308:
        descriptor->vert_subsampling = avio_rb32(pb);
        break;
    case 0x3D03:
        descriptor->sample_rate.num = avio_rb32(pb);
        descriptor->sample_rate.den = avio_rb32(pb);
        break;
    case 0x3D06: /* SoundEssenceCompression */
        avio_read(pb, descriptor->essence_codec_ul, 16);
        break;
    case 0x3D07:
        descriptor->channels = avio_rb32(pb);
        break;
    case 0x3D01:
        descriptor->bits_per_sample = avio_rb32(pb);
        break;
    case 0x3401:
        mxf_read_pixel_layout(pb, descriptor);
        break;
    default:
        /* Private uid used by SONY C0023S01.mxf */
        if (IS_KLV_KEY(uid, mxf_sony_mpeg4_extradata)) {
            if (descriptor->extradata)
                av_log(NULL, AV_LOG_WARNING, "Duplicate sony_mpeg4_extradata\n");
            av_free(descriptor->extradata);
            descriptor->extradata_size = 0;
            descriptor->extradata = av_malloc(size);
            if (!descriptor->extradata)
                return AVERROR(ENOMEM);
            descriptor->extradata_size = size;
            avio_read(pb, descriptor->extradata, size);
        }
        break;
    }
    return 0;
}

/*
 * Match an uid independently of the version byte and up to len common bytes
 * Returns: boolean
 */
static int mxf_match_uid(const UID key, const UID uid, int len)
{
    int i;
    for (i = 0; i < len; i++) {
        if (i != 7 && key[i] != uid[i])
            return 0;
    }
    return 1;
}

static const MXFCodecUL *mxf_get_codec_ul(const MXFCodecUL *uls, UID *uid)
{
    while (uls->uid[0]) {
        if(mxf_match_uid(uls->uid, *uid, uls->matching_len))
            break;
        uls++;
    }
    return uls;
}

static void *mxf_resolve_strong_ref(MXFContext *mxf, UID *strong_ref, enum MXFMetadataSetType type)
{
    int i;

    if (!strong_ref)
        return NULL;
    for (i = 0; i < mxf->metadata_sets_count; i++) {
        if (!memcmp(*strong_ref, mxf->metadata_sets[i]->uid, 16) &&
            (type == AnyType || mxf->metadata_sets[i]->type == type)) {
            return mxf->metadata_sets[i];
        }
    }
    return NULL;
}

static const MXFCodecUL mxf_picture_essence_container_uls[] = {
    // video essence container uls
    { { 0x06,0x0E,0x2B,0x34,0x04,0x01,0x01,0x02,0x0D,0x01,0x03,0x01,0x02,0x04,0x60,0x01 }, 14, AV_CODEC_ID_MPEG2VIDEO }, /* MPEG-ES Frame wrapped */
    { { 0x06,0x0E,0x2B,0x34,0x04,0x01,0x01,0x01,0x0D,0x01,0x03,0x01,0x02,0x02,0x41,0x01 }, 14,    AV_CODEC_ID_DVVIDEO }, /* DV 625 25mbps */
    { { 0x06,0x0E,0x2B,0x34,0x04,0x01,0x01,0x01,0x0D,0x01,0x03,0x01,0x02,0x05,0x00,0x00 }, 14,   AV_CODEC_ID_RAWVIDEO }, /* Uncompressed Picture */
    { { 0x00,0x00,0x00,0x00,0x00,0x00,0x00,0x00,0x00,0x00,0x00,0x00,0x00,0x00,0x00,0x00 },  0,      AV_CODEC_ID_NONE },
};

/* EC ULs for intra-only formats */
static const MXFCodecUL mxf_intra_only_essence_container_uls[] = {
    { { 0x06,0x0E,0x2B,0x34,0x04,0x01,0x01,0x01,0x0D,0x01,0x03,0x01,0x02,0x01,0x00,0x00 }, 14, AV_CODEC_ID_MPEG2VIDEO }, /* MXF-GC SMPTE D-10 Mappings */
    { { 0x00,0x00,0x00,0x00,0x00,0x00,0x00,0x00,0x00,0x00,0x00,0x00,0x00,0x00,0x00,0x00 },  0,       AV_CODEC_ID_NONE },
};

/* intra-only PictureEssenceCoding ULs, where no corresponding EC UL exists */
static const MXFCodecUL mxf_intra_only_picture_essence_coding_uls[] = {
    { { 0x06,0x0E,0x2B,0x34,0x04,0x01,0x01,0x0A,0x04,0x01,0x02,0x02,0x01,0x32,0x00,0x00 }, 14,       AV_CODEC_ID_H264 }, /* H.264/MPEG-4 AVC Intra Profiles */
    { { 0x06,0x0E,0x2B,0x34,0x04,0x01,0x01,0x07,0x04,0x01,0x02,0x02,0x03,0x01,0x01,0x00 }, 14,   AV_CODEC_ID_JPEG2000 }, /* JPEG2000 Codestream */
    { { 0x00,0x00,0x00,0x00,0x00,0x00,0x00,0x00,0x00,0x00,0x00,0x00,0x00,0x00,0x00,0x00 },  0,       AV_CODEC_ID_NONE },
};

static const MXFCodecUL mxf_sound_essence_container_uls[] = {
    // sound essence container uls
    { { 0x06,0x0E,0x2B,0x34,0x04,0x01,0x01,0x01,0x0D,0x01,0x03,0x01,0x02,0x06,0x01,0x00 }, 14, AV_CODEC_ID_PCM_S16LE }, /* BWF Frame wrapped */
    { { 0x06,0x0E,0x2B,0x34,0x04,0x01,0x01,0x02,0x0D,0x01,0x03,0x01,0x02,0x04,0x40,0x01 }, 14,       AV_CODEC_ID_MP2 }, /* MPEG-ES Frame wrapped, 0x40 ??? stream id */
    { { 0x06,0x0E,0x2B,0x34,0x04,0x01,0x01,0x01,0x0D,0x01,0x03,0x01,0x02,0x01,0x01,0x01 }, 14, AV_CODEC_ID_PCM_S16LE }, /* D-10 Mapping 50Mbps PAL Extended Template */
    { { 0x06,0x0E,0x2B,0x34,0x01,0x01,0x01,0xFF,0x4B,0x46,0x41,0x41,0x00,0x0D,0x4D,0x4F }, 14, AV_CODEC_ID_PCM_S16LE }, /* 0001GL00.MXF.A1.mxf_opatom.mxf */
    { { 0x00,0x00,0x00,0x00,0x00,0x00,0x00,0x00,0x00,0x00,0x00,0x00,0x00,0x00,0x00,0x00 },  0,      AV_CODEC_ID_NONE },
};

static int mxf_get_sorted_table_segments(MXFContext *mxf, int *nb_sorted_segments, MXFIndexTableSegment ***sorted_segments)
{
    int i, j, nb_segments = 0;
    MXFIndexTableSegment **unsorted_segments;
    int last_body_sid = -1, last_index_sid = -1, last_index_start = -1;

    /* count number of segments, allocate arrays and copy unsorted segments */
    for (i = 0; i < mxf->metadata_sets_count; i++)
        if (mxf->metadata_sets[i]->type == IndexTableSegment)
            nb_segments++;

    if (!nb_segments)
        return AVERROR_INVALIDDATA;

    if (!(unsorted_segments = av_calloc(nb_segments, sizeof(*unsorted_segments))) ||
        !(*sorted_segments  = av_calloc(nb_segments, sizeof(**sorted_segments)))) {
        av_freep(sorted_segments);
        av_free(unsorted_segments);
        return AVERROR(ENOMEM);
    }

    for (i = j = 0; i < mxf->metadata_sets_count; i++)
        if (mxf->metadata_sets[i]->type == IndexTableSegment)
            unsorted_segments[j++] = (MXFIndexTableSegment*)mxf->metadata_sets[i];

    *nb_sorted_segments = 0;

    /* sort segments by {BodySID, IndexSID, IndexStartPosition}, remove duplicates while we're at it */
    for (i = 0; i < nb_segments; i++) {
        int best = -1, best_body_sid = -1, best_index_sid = -1, best_index_start = -1;
        uint64_t best_index_duration = 0;

        for (j = 0; j < nb_segments; j++) {
            MXFIndexTableSegment *s = unsorted_segments[j];

            /* Require larger BosySID, IndexSID or IndexStartPosition then the previous entry. This removes duplicates.
             * We want the smallest values for the keys than what we currently have, unless this is the first such entry this time around.
             * If we come across an entry with the same IndexStartPosition but larger IndexDuration, then we'll prefer it over the one we currently have.
             */
            if ((i == 0     || s->body_sid > last_body_sid || s->index_sid > last_index_sid || s->index_start_position > last_index_start) &&
                (best == -1 || s->body_sid < best_body_sid || s->index_sid < best_index_sid || s->index_start_position < best_index_start ||
                (s->index_start_position == best_index_start && s->index_duration > best_index_duration))) {
                best             = j;
                best_body_sid    = s->body_sid;
                best_index_sid   = s->index_sid;
                best_index_start = s->index_start_position;
                best_index_duration = s->index_duration;
            }
        }

        /* no suitable entry found -> we're done */
        if (best == -1)
            break;

        (*sorted_segments)[(*nb_sorted_segments)++] = unsorted_segments[best];
        last_body_sid    = best_body_sid;
        last_index_sid   = best_index_sid;
        last_index_start = best_index_start;
    }

    av_free(unsorted_segments);

    return 0;
}

/**
 * Computes the absolute file offset of the given essence container offset
 */
static int mxf_absolute_bodysid_offset(MXFContext *mxf, int body_sid, int64_t offset, int64_t *offset_out)
{
    int x;
    int64_t offset_in = offset;     /* for logging */

    for (x = 0; x < mxf->partitions_count; x++) {
        MXFPartition *p = &mxf->partitions[x];

        if (p->body_sid != body_sid)
            continue;

        if (offset < p->essence_length || !p->essence_length) {
            *offset_out = p->essence_offset + offset;
            return 0;
        }

        offset -= p->essence_length;
    }

    av_log(mxf->fc, AV_LOG_ERROR,
           "failed to find absolute offset of %"PRIX64" in BodySID %i - partial file?\n",
           offset_in, body_sid);

    return AVERROR_INVALIDDATA;
}

/**
 * Returns the end position of the essence container with given BodySID, or zero if unknown
 */
static int64_t mxf_essence_container_end(MXFContext *mxf, int body_sid)
{
    int x;
    int64_t ret = 0;

    for (x = 0; x < mxf->partitions_count; x++) {
        MXFPartition *p = &mxf->partitions[x];

        if (p->body_sid != body_sid)
            continue;

        if (!p->essence_length)
            return 0;

        ret = p->essence_offset + p->essence_length;
    }

    return ret;
}

/* EditUnit -> absolute offset */
static int mxf_edit_unit_absolute_offset(MXFContext *mxf, MXFIndexTable *index_table, int64_t edit_unit, int64_t *edit_unit_out, int64_t *offset_out, int nag)
{
    int i;
    int64_t offset_temp = 0;

    for (i = 0; i < index_table->nb_segments; i++) {
        MXFIndexTableSegment *s = index_table->segments[i];

        edit_unit = FFMAX(edit_unit, s->index_start_position);  /* clamp if trying to seek before start */

        if (edit_unit < s->index_start_position + s->index_duration) {
            int64_t index = edit_unit - s->index_start_position;

            if (s->edit_unit_byte_count)
                offset_temp += s->edit_unit_byte_count * index;
            else if (s->nb_index_entries) {
                if (s->nb_index_entries == 2 * s->index_duration + 1)
                    index *= 2;     /* Avid index */

                if (index < 0 || index >= s->nb_index_entries) {
                    av_log(mxf->fc, AV_LOG_ERROR, "IndexSID %i segment at %"PRId64" IndexEntryArray too small\n",
                           index_table->index_sid, s->index_start_position);
                    return AVERROR_INVALIDDATA;
                }

                offset_temp = s->stream_offset_entries[index];
            } else {
                av_log(mxf->fc, AV_LOG_ERROR, "IndexSID %i segment at %"PRId64" missing EditUnitByteCount and IndexEntryArray\n",
                       index_table->index_sid, s->index_start_position);
                return AVERROR_INVALIDDATA;
            }

            if (edit_unit_out)
                *edit_unit_out = edit_unit;

            return mxf_absolute_bodysid_offset(mxf, index_table->body_sid, offset_temp, offset_out);
        } else {
            /* EditUnitByteCount == 0 for VBR indexes, which is fine since they use explicit StreamOffsets */
            offset_temp += s->edit_unit_byte_count * s->index_duration;
        }
    }

    if (nag)
        av_log(mxf->fc, AV_LOG_ERROR, "failed to map EditUnit %"PRId64" in IndexSID %i to an offset\n", edit_unit, index_table->index_sid);

    return AVERROR_INVALIDDATA;
}

static int mxf_compute_ptses_fake_index(MXFContext *mxf, MXFIndexTable *index_table)
{
    int i, j, x;
    int8_t max_temporal_offset = -128;

    /* first compute how many entries we have */
    for (i = 0; i < index_table->nb_segments; i++) {
        MXFIndexTableSegment *s = index_table->segments[i];

        if (!s->nb_index_entries) {
            index_table->nb_ptses = 0;
            return 0;                               /* no TemporalOffsets */
        }

        index_table->nb_ptses += s->index_duration;
    }

    /* paranoid check */
    if (index_table->nb_ptses <= 0)
        return 0;

    if (!(index_table->ptses      = av_calloc(index_table->nb_ptses, sizeof(int64_t))) ||
        !(index_table->fake_index = av_calloc(index_table->nb_ptses, sizeof(AVIndexEntry)))) {
        av_freep(&index_table->ptses);
        return AVERROR(ENOMEM);
    }

    /* we may have a few bad TemporalOffsets
     * make sure the corresponding PTSes don't have the bogus value 0 */
    for (x = 0; x < index_table->nb_ptses; x++)
        index_table->ptses[x] = AV_NOPTS_VALUE;

    /**
     * We have this:
     *
     * x  TemporalOffset
     * 0:  0
     * 1:  1
     * 2:  1
     * 3: -2
     * 4:  1
     * 5:  1
     * 6: -2
     *
     * We want to transform it into this:
     *
     * x  DTS PTS
     * 0: -1   0
     * 1:  0   3
     * 2:  1   1
     * 3:  2   2
     * 4:  3   6
     * 5:  4   4
     * 6:  5   5
     *
     * We do this by bucket sorting x by x+TemporalOffset[x] into mxf->ptses,
     * then settings mxf->first_dts = -max(TemporalOffset[x]).
     * The latter makes DTS <= PTS.
     */
    for (i = x = 0; i < index_table->nb_segments; i++) {
        MXFIndexTableSegment *s = index_table->segments[i];
        int index_delta = 1;
        int n = s->nb_index_entries;

        if (s->nb_index_entries == 2 * s->index_duration + 1) {
            index_delta = 2;    /* Avid index */
            /* ignore the last entry - it's the size of the essence container */
            n--;
        }

        for (j = 0; j < n; j += index_delta, x++) {
            int offset = s->temporal_offset_entries[j] / index_delta;
            int index  = x + offset;

            if (x >= index_table->nb_ptses) {
                av_log(mxf->fc, AV_LOG_ERROR,
                       "x >= nb_ptses - IndexEntryCount %i < IndexDuration %"PRId64"?\n",
                       s->nb_index_entries, s->index_duration);
                break;
            }

            index_table->fake_index[x].timestamp = x;
            index_table->fake_index[x].flags = !(s->flag_entries[j] & 0x30) ? AVINDEX_KEYFRAME : 0;

            if (index < 0 || index >= index_table->nb_ptses) {
                av_log(mxf->fc, AV_LOG_ERROR,
                       "index entry %i + TemporalOffset %i = %i, which is out of bounds\n",
                       x, offset, index);
                continue;
            }

            index_table->ptses[index] = x;
            max_temporal_offset = FFMAX(max_temporal_offset, offset);
        }
    }

    index_table->first_dts = -max_temporal_offset;

    return 0;
}

/**
 * Sorts and collects index table segments into index tables.
 * Also computes PTSes if possible.
 */
static int mxf_compute_index_tables(MXFContext *mxf)
{
    int i, j, k, ret, nb_sorted_segments;
    MXFIndexTableSegment **sorted_segments = NULL;

    if ((ret = mxf_get_sorted_table_segments(mxf, &nb_sorted_segments, &sorted_segments)) ||
        nb_sorted_segments <= 0) {
        av_log(mxf->fc, AV_LOG_WARNING, "broken or empty index\n");
        return 0;
    }

    /* sanity check and count unique BodySIDs/IndexSIDs */
    for (i = 0; i < nb_sorted_segments; i++) {
        if (i == 0 || sorted_segments[i-1]->index_sid != sorted_segments[i]->index_sid)
            mxf->nb_index_tables++;
        else if (sorted_segments[i-1]->body_sid != sorted_segments[i]->body_sid) {
            av_log(mxf->fc, AV_LOG_ERROR, "found inconsistent BodySID\n");
            ret = AVERROR_INVALIDDATA;
            goto finish_decoding_index;
        }
    }

    mxf->index_tables = av_mallocz_array(mxf->nb_index_tables,
                                         sizeof(*mxf->index_tables));
    if (!mxf->index_tables) {
        av_log(mxf->fc, AV_LOG_ERROR, "failed to allocate index tables\n");
        ret = AVERROR(ENOMEM);
        goto finish_decoding_index;
    }

    /* distribute sorted segments to index tables */
    for (i = j = 0; i < nb_sorted_segments; i++) {
        if (i != 0 && sorted_segments[i-1]->index_sid != sorted_segments[i]->index_sid) {
            /* next IndexSID */
            j++;
        }

        mxf->index_tables[j].nb_segments++;
    }

    for (i = j = 0; j < mxf->nb_index_tables; i += mxf->index_tables[j++].nb_segments) {
        MXFIndexTable *t = &mxf->index_tables[j];

        t->segments = av_mallocz_array(t->nb_segments,
                                       sizeof(*t->segments));

        if (!t->segments) {
            av_log(mxf->fc, AV_LOG_ERROR, "failed to allocate IndexTableSegment"
                   " pointer array\n");
            ret = AVERROR(ENOMEM);
            goto finish_decoding_index;
        }

        if (sorted_segments[i]->index_start_position)
            av_log(mxf->fc, AV_LOG_WARNING, "IndexSID %i starts at EditUnit %"PRId64" - seeking may not work as expected\n",
                   sorted_segments[i]->index_sid, sorted_segments[i]->index_start_position);

        memcpy(t->segments, &sorted_segments[i], t->nb_segments * sizeof(MXFIndexTableSegment*));
        t->index_sid = sorted_segments[i]->index_sid;
        t->body_sid = sorted_segments[i]->body_sid;

        if ((ret = mxf_compute_ptses_fake_index(mxf, t)) < 0)
            goto finish_decoding_index;

        /* fix zero IndexDurations */
        for (k = 0; k < t->nb_segments; k++) {
            if (t->segments[k]->index_duration)
                continue;

            if (t->nb_segments > 1)
                av_log(mxf->fc, AV_LOG_WARNING, "IndexSID %i segment %i has zero IndexDuration and there's more than one segment\n",
                       t->index_sid, k);

            if (mxf->fc->nb_streams <= 0) {
                av_log(mxf->fc, AV_LOG_WARNING, "no streams?\n");
                break;
            }

            /* assume the first stream's duration is reasonable
             * leave index_duration = 0 on further segments in case we have any (unlikely)
             */
            t->segments[k]->index_duration = mxf->fc->streams[0]->duration;
            break;
        }
    }

    ret = 0;
finish_decoding_index:
    av_free(sorted_segments);
    return ret;
}

static int mxf_is_intra_only(MXFDescriptor *descriptor)
{
    return mxf_get_codec_ul(mxf_intra_only_essence_container_uls,
                            &descriptor->essence_container_ul)->id != AV_CODEC_ID_NONE ||
           mxf_get_codec_ul(mxf_intra_only_picture_essence_coding_uls,
                            &descriptor->essence_codec_ul)->id     != AV_CODEC_ID_NONE;
}

static int mxf_add_timecode_metadata(AVDictionary **pm, const char *key, AVTimecode *tc)
{
    char buf[AV_TIMECODE_STR_SIZE];
    av_dict_set(pm, key, av_timecode_make_string(tc, buf, 0), 0);

    return 0;
}

static int mxf_parse_structural_metadata(MXFContext *mxf)
{
    MXFPackage *material_package = NULL;
    MXFPackage *temp_package = NULL;
    int i, j, k, ret;

    av_dlog(mxf->fc, "metadata sets count %d\n", mxf->metadata_sets_count);
    /* TODO: handle multiple material packages (OP3x) */
    for (i = 0; i < mxf->packages_count; i++) {
        material_package = mxf_resolve_strong_ref(mxf, &mxf->packages_refs[i], MaterialPackage);
        if (material_package) break;
    }
    if (!material_package) {
        av_log(mxf->fc, AV_LOG_ERROR, "no material package found\n");
        return AVERROR_INVALIDDATA;
    }

    for (i = 0; i < material_package->tracks_count; i++) {
        MXFPackage *source_package = NULL;
        MXFTrack *material_track = NULL;
        MXFTrack *source_track = NULL;
        MXFTrack *temp_track = NULL;
        MXFDescriptor *descriptor = NULL;
        MXFStructuralComponent *component = NULL;
        MXFTimecodeComponent *mxf_tc = NULL;
        UID *essence_container_ul = NULL;
        const MXFCodecUL *codec_ul = NULL;
        const MXFCodecUL *container_ul = NULL;
        const MXFCodecUL *pix_fmt_ul = NULL;
        AVStream *st;
        AVTimecode tc;
        int flags;

        if (!(material_track = mxf_resolve_strong_ref(mxf, &material_package->tracks_refs[i], Track))) {
            av_log(mxf->fc, AV_LOG_ERROR, "could not resolve material track strong ref\n");
            continue;
        }

        if ((component = mxf_resolve_strong_ref(mxf, &material_track->sequence_ref, TimecodeComponent))) {
            mxf_tc = (MXFTimecodeComponent*)component;
            flags = mxf_tc->drop_frame == 1 ? AV_TIMECODE_FLAG_DROPFRAME : 0;
            if (av_timecode_init(&tc, mxf_tc->rate, flags, mxf_tc->start_frame, mxf->fc) == 0) {
                mxf_add_timecode_metadata(&mxf->fc->metadata, "timecode", &tc);
            }
        }

        if (!(material_track->sequence = mxf_resolve_strong_ref(mxf, &material_track->sequence_ref, Sequence))) {
            av_log(mxf->fc, AV_LOG_ERROR, "could not resolve material track sequence strong ref\n");
            continue;
        }

        for (j = 0; j < material_track->sequence->structural_components_count; j++) {
            component = mxf_resolve_strong_ref(mxf, &material_track->sequence->structural_components_refs[j], TimecodeComponent);
            if (!component)
                continue;

            mxf_tc = (MXFTimecodeComponent*)component;
            flags = mxf_tc->drop_frame == 1 ? AV_TIMECODE_FLAG_DROPFRAME : 0;
            if (av_timecode_init(&tc, mxf_tc->rate, flags, mxf_tc->start_frame, mxf->fc) == 0) {
                mxf_add_timecode_metadata(&mxf->fc->metadata, "timecode", &tc);
                break;
            }
        }

        /* TODO: handle multiple source clips */
        for (j = 0; j < material_track->sequence->structural_components_count; j++) {
            component = mxf_resolve_strong_ref(mxf, &material_track->sequence->structural_components_refs[j], SourceClip);
            if (!component)
                continue;

            for (k = 0; k < mxf->packages_count; k++) {
                temp_package = mxf_resolve_strong_ref(mxf, &mxf->packages_refs[k], SourcePackage);
                if (!temp_package)
                    continue;
                if (!memcmp(temp_package->package_uid, component->source_package_uid, 16)) {
                    source_package = temp_package;
                    break;
                }
            }
            if (!source_package) {
                av_dlog(mxf->fc, "material track %d: no corresponding source package found\n", material_track->track_id);
                break;
            }
            for (k = 0; k < source_package->tracks_count; k++) {
                if (!(temp_track = mxf_resolve_strong_ref(mxf, &source_package->tracks_refs[k], Track))) {
                    av_log(mxf->fc, AV_LOG_ERROR, "could not resolve source track strong ref\n");
                    ret = AVERROR_INVALIDDATA;
                    goto fail_and_free;
                }
                if (temp_track->track_id == component->source_track_id) {
                    source_track = temp_track;
                    break;
                }
            }
            if (!source_track) {
                av_log(mxf->fc, AV_LOG_ERROR, "material track %d: no corresponding source track found\n", material_track->track_id);
                break;
            }
        }
        if (!source_track || !component)
            continue;

        if (!(source_track->sequence = mxf_resolve_strong_ref(mxf, &source_track->sequence_ref, Sequence))) {
            av_log(mxf->fc, AV_LOG_ERROR, "could not resolve source track sequence strong ref\n");
            ret = AVERROR_INVALIDDATA;
            goto fail_and_free;
        }

        /* 0001GL00.MXF.A1.mxf_opatom.mxf has the same SourcePackageID as 0001GL.MXF.V1.mxf_opatom.mxf
         * This would result in both files appearing to have two streams. Work around this by sanity checking DataDefinition */
        if (memcmp(material_track->sequence->data_definition_ul, source_track->sequence->data_definition_ul, 16)) {
            av_log(mxf->fc, AV_LOG_ERROR, "material track %d: DataDefinition mismatch\n", material_track->track_id);
            continue;
        }

        st = avformat_new_stream(mxf->fc, NULL);
        if (!st) {
            av_log(mxf->fc, AV_LOG_ERROR, "could not allocate stream\n");
            ret = AVERROR(ENOMEM);
            goto fail_and_free;
        }
        st->id = source_track->track_id;
        st->priv_data = source_track;
        source_track->original_duration = st->duration = component->duration;
        if (st->duration == -1)
            st->duration = AV_NOPTS_VALUE;
        st->start_time = component->start_position;
        if (material_track->edit_rate.num <= 0 ||
            material_track->edit_rate.den <= 0) {
            av_log(mxf->fc, AV_LOG_WARNING,
                   "Invalid edit rate (%d/%d) found on stream #%d, "
                   "defaulting to 25/1\n",
                   material_track->edit_rate.num,
                   material_track->edit_rate.den, st->index);
            material_track->edit_rate = (AVRational){25, 1};
        }
        avpriv_set_pts_info(st, 64, material_track->edit_rate.den, material_track->edit_rate.num);

<<<<<<< HEAD
        /* ensure SourceTrack EditRate == MaterialTrack EditRate since only the former is accessible via st->priv_data */
=======
        /* ensure SourceTrack EditRate == MaterialTrack EditRate since only
         * the former is accessible via st->priv_data */
>>>>>>> 5b930092
        source_track->edit_rate = material_track->edit_rate;

        PRINT_KEY(mxf->fc, "data definition   ul", source_track->sequence->data_definition_ul);
        codec_ul = mxf_get_codec_ul(ff_mxf_data_definition_uls, &source_track->sequence->data_definition_ul);
        st->codec->codec_type = codec_ul->id;

        source_package->descriptor = mxf_resolve_strong_ref(mxf, &source_package->descriptor_ref, AnyType);
        if (source_package->descriptor) {
            if (source_package->descriptor->type == MultipleDescriptor) {
                for (j = 0; j < source_package->descriptor->sub_descriptors_count; j++) {
                    MXFDescriptor *sub_descriptor = mxf_resolve_strong_ref(mxf, &source_package->descriptor->sub_descriptors_refs[j], Descriptor);

                    if (!sub_descriptor) {
                        av_log(mxf->fc, AV_LOG_ERROR, "could not resolve sub descriptor strong ref\n");
                        continue;
                    }
                    if (sub_descriptor->linked_track_id == source_track->track_id) {
                        descriptor = sub_descriptor;
                        break;
                    }
                }
            } else if (source_package->descriptor->type == Descriptor)
                descriptor = source_package->descriptor;
        }
        if (!descriptor) {
            av_log(mxf->fc, AV_LOG_INFO, "source track %d: stream %d, no descriptor found\n", source_track->track_id, st->index);
            continue;
        }
        PRINT_KEY(mxf->fc, "essence codec     ul", descriptor->essence_codec_ul);
        PRINT_KEY(mxf->fc, "essence container ul", descriptor->essence_container_ul);
        essence_container_ul = &descriptor->essence_container_ul;
        /* HACK: replacing the original key with mxf_encrypted_essence_container
         * is not allowed according to s429-6, try to find correct information anyway */
        if (IS_KLV_KEY(essence_container_ul, mxf_encrypted_essence_container)) {
            av_log(mxf->fc, AV_LOG_INFO, "broken encrypted mxf file\n");
            for (k = 0; k < mxf->metadata_sets_count; k++) {
                MXFMetadataSet *metadata = mxf->metadata_sets[k];
                if (metadata->type == CryptoContext) {
                    essence_container_ul = &((MXFCryptoContext *)metadata)->source_container_ul;
                    break;
                }
            }
        }

        /* TODO: drop PictureEssenceCoding and SoundEssenceCompression, only check EssenceContainer */
        codec_ul = mxf_get_codec_ul(ff_mxf_codec_uls, &descriptor->essence_codec_ul);
        st->codec->codec_id = (enum AVCodecID)codec_ul->id;
        av_log(mxf->fc, AV_LOG_VERBOSE, "%s: Universal Label: ",
               avcodec_get_name(st->codec->codec_id));
        for (k = 0; k < 16; k++) {
            av_log(mxf->fc, AV_LOG_VERBOSE, "%.2x",
                   descriptor->essence_codec_ul[k]);
            if (!(k+1 & 19) || k == 5)
                av_log(mxf->fc, AV_LOG_VERBOSE, ".");
        }
        av_log(mxf->fc, AV_LOG_VERBOSE, "\n");

        if (st->codec->codec_type == AVMEDIA_TYPE_VIDEO) {
            source_track->intra_only = mxf_is_intra_only(descriptor);
            container_ul = mxf_get_codec_ul(mxf_picture_essence_container_uls, essence_container_ul);
            if (st->codec->codec_id == AV_CODEC_ID_NONE)
                st->codec->codec_id = container_ul->id;
            st->codec->width = descriptor->width;
            st->codec->height = descriptor->height; /* Field height, not frame height */
            switch (descriptor->frame_layout) {
                case SegmentedFrame:
                    /* This one is a weird layout I don't fully understand. */
                    av_log(mxf->fc, AV_LOG_INFO, "SegmentedFrame layout isn't currently supported\n");
                    break;
                case FullFrame:
                    st->codec->field_order = AV_FIELD_PROGRESSIVE;
                    break;
                case OneField:
                    /* Every other line is stored and needs to be duplicated. */
                    av_log(mxf->fc, AV_LOG_INFO, "OneField frame layout isn't currently supported\n");
                    break; /* The correct thing to do here is fall through, but by breaking we might be
                              able to decode some streams at half the vertical resolution, rather than not al all.
                              It's also for compatibility with the old behavior. */
                case MixedFields:
                    break;
                case SeparateFields:
                    switch (descriptor->field_dominance) {
                    case MXF_TFF:
                        st->codec->field_order = AV_FIELD_TT;
                        break;
                    case MXF_BFF:
                        st->codec->field_order = AV_FIELD_BB;
                        break;
                    default:
                        avpriv_request_sample(mxf->fc,
                                              "Field dominance %d support",
                                              descriptor->field_dominance);
                        break;
                    }
                    /* Turn field height into frame height. */
                    st->codec->height *= 2;
                    break;
                default:
                    av_log(mxf->fc, AV_LOG_INFO, "Unknown frame layout type: %d\n", descriptor->frame_layout);
            }
            if (st->codec->codec_id == AV_CODEC_ID_RAWVIDEO) {
                st->codec->pix_fmt = descriptor->pix_fmt;
                if (st->codec->pix_fmt == AV_PIX_FMT_NONE) {
                    pix_fmt_ul = mxf_get_codec_ul(ff_mxf_pixel_format_uls,
                                                  &descriptor->essence_codec_ul);
                    st->codec->pix_fmt = (enum AVPixelFormat)pix_fmt_ul->id;
                    if (st->codec->pix_fmt == AV_PIX_FMT_NONE) {
                        /* support files created before RP224v10 by defaulting to UYVY422
                           if subsampling is 4:2:2 and component depth is 8-bit */
                        if (descriptor->horiz_subsampling == 2 &&
                            descriptor->vert_subsampling == 1 &&
                            descriptor->component_depth == 8) {
                            st->codec->pix_fmt = AV_PIX_FMT_UYVY422;
                        }
                    }
                }
            }
            st->need_parsing = AVSTREAM_PARSE_HEADERS;
        } else if (st->codec->codec_type == AVMEDIA_TYPE_AUDIO) {
            container_ul = mxf_get_codec_ul(mxf_sound_essence_container_uls, essence_container_ul);
            /* Only overwrite existing codec ID if it is unset or A-law, which is the default according to SMPTE RP 224. */
            if (st->codec->codec_id == AV_CODEC_ID_NONE || (st->codec->codec_id == AV_CODEC_ID_PCM_ALAW && (enum AVCodecID)container_ul->id != AV_CODEC_ID_NONE))
                st->codec->codec_id = (enum AVCodecID)container_ul->id;
            st->codec->channels = descriptor->channels;
            st->codec->bits_per_coded_sample = descriptor->bits_per_sample;

            if (descriptor->sample_rate.den > 0) {
                st->codec->sample_rate = descriptor->sample_rate.num / descriptor->sample_rate.den;
                avpriv_set_pts_info(st, 64, descriptor->sample_rate.den, descriptor->sample_rate.num);
            } else {
                av_log(mxf->fc, AV_LOG_WARNING, "invalid sample rate (%d/%d) "
                       "found for stream #%d, time base forced to 1/48000\n",
                       descriptor->sample_rate.num, descriptor->sample_rate.den,
                       st->index);
                avpriv_set_pts_info(st, 64, 1, 48000);
            }

            /* if duration is set, rescale it from EditRate to SampleRate */
            if (st->duration != AV_NOPTS_VALUE)
<<<<<<< HEAD
                st->duration = av_rescale_q(st->duration, av_inv_q(material_track->edit_rate), st->time_base);
=======
                st->duration = av_rescale_q(st->duration,
                                            av_inv_q(material_track->edit_rate),
                                            st->time_base);
>>>>>>> 5b930092

            /* TODO: implement AV_CODEC_ID_RAWAUDIO */
            if (st->codec->codec_id == AV_CODEC_ID_PCM_S16LE) {
                if (descriptor->bits_per_sample > 16 && descriptor->bits_per_sample <= 24)
                    st->codec->codec_id = AV_CODEC_ID_PCM_S24LE;
                else if (descriptor->bits_per_sample == 32)
                    st->codec->codec_id = AV_CODEC_ID_PCM_S32LE;
            } else if (st->codec->codec_id == AV_CODEC_ID_PCM_S16BE) {
                if (descriptor->bits_per_sample > 16 && descriptor->bits_per_sample <= 24)
                    st->codec->codec_id = AV_CODEC_ID_PCM_S24BE;
                else if (descriptor->bits_per_sample == 32)
                    st->codec->codec_id = AV_CODEC_ID_PCM_S32BE;
            } else if (st->codec->codec_id == AV_CODEC_ID_MP2) {
                st->need_parsing = AVSTREAM_PARSE_FULL;
            }
        }
        if (descriptor->extradata) {
            if (!ff_alloc_extradata(st->codec, descriptor->extradata_size)) {
                memcpy(st->codec->extradata, descriptor->extradata, descriptor->extradata_size);
            }
        } else if (st->codec->codec_id == AV_CODEC_ID_H264) {
            ret = ff_generate_avci_extradata(st);
            if (ret < 0)
                return ret;
        }
        if (st->codec->codec_type != AVMEDIA_TYPE_DATA && (*essence_container_ul)[15] > 0x01) {
            /* TODO: decode timestamps */
            st->need_parsing = AVSTREAM_PARSE_TIMESTAMPS;
        }
    }

    ret = 0;
fail_and_free:
    return ret;
}

static int mxf_read_utf16_string(AVIOContext *pb, int size, char** str)
{
    int ret;
    size_t buf_size;

    if (size < 0)
        return AVERROR(EINVAL);

    buf_size = size + size/2 + 1;
    *str = av_malloc(buf_size);
    if (!*str)
        return AVERROR(ENOMEM);

    if ((ret = avio_get_str16be(pb, size, *str, buf_size)) < 0) {
        av_freep(str);
        return ret;
    }

    return ret;
}

static int mxf_uid_to_str(UID uid, char **str)
{
    int i;
    char *p;
    p = *str = av_mallocz(sizeof(UID) * 2 + 4 + 1);
    if (!p)
        return AVERROR(ENOMEM);
    for (i = 0; i < sizeof(UID); i++) {
        snprintf(p, 2 + 1, "%.2x", uid[i]);
        p += 2;
        if (i == 3 || i == 5 || i == 7 || i == 9) {
            snprintf(p, 1 + 1, "-");
            p++;
        }
    }
    return 0;
}

static int mxf_timestamp_to_str(uint64_t timestamp, char **str)
{
    struct tm time = {0};
    time.tm_year = (timestamp >> 48) - 1900;
    time.tm_mon  = (timestamp >> 40 & 0xFF) - 1;
    time.tm_mday = (timestamp >> 32 & 0xFF);
    time.tm_hour = (timestamp >> 24 & 0xFF);
    time.tm_min  = (timestamp >> 16 & 0xFF);
    time.tm_sec  = (timestamp >> 8  & 0xFF);

    /* ensure month/day are valid */
    time.tm_mon  = FFMAX(time.tm_mon, 0);
    time.tm_mday = FFMAX(time.tm_mday, 1);

    *str = av_mallocz(32);
    if (!*str)
        return AVERROR(ENOMEM);
    strftime(*str, 32, "%Y-%m-%d %H:%M:%S", &time);

    return 0;
}

#define SET_STR_METADATA(pb, name, str) do { \
    if ((ret = mxf_read_utf16_string(pb, size, &str)) < 0) \
        return ret; \
    av_dict_set(&s->metadata, name, str, AV_DICT_DONT_STRDUP_VAL); \
} while (0)

#define SET_UID_METADATA(pb, name, var, str) do { \
    avio_read(pb, var, 16); \
    if ((ret = mxf_uid_to_str(var, &str)) < 0) \
        return ret; \
    av_dict_set(&s->metadata, name, str, AV_DICT_DONT_STRDUP_VAL); \
} while (0)

#define SET_TS_METADATA(pb, name, var, str) do { \
    var = avio_rb64(pb); \
    if ((ret = mxf_timestamp_to_str(var, &str)) < 0) \
        return ret; \
    av_dict_set(&s->metadata, name, str, AV_DICT_DONT_STRDUP_VAL); \
} while (0)

static int mxf_read_identification_metadata(void *arg, AVIOContext *pb, int tag, int size, UID _uid, int64_t klv_offset)
{
    MXFContext *mxf = arg;
    AVFormatContext *s = mxf->fc;
    int ret;
    UID uid = { 0 };
    char *str = NULL;
    uint64_t ts;
    switch (tag) {
    case 0x3C01:
        SET_STR_METADATA(pb, "company_name", str);
        break;
    case 0x3C02:
        SET_STR_METADATA(pb, "product_name", str);
        break;
    case 0x3C04:
        SET_STR_METADATA(pb, "product_version", str);
        break;
    case 0x3C05:
        SET_UID_METADATA(pb, "product_uid", uid, str);
        break;
    case 0x3C06:
        SET_TS_METADATA(pb, "modification_date", ts, str);
        break;
    case 0x3C08:
        SET_STR_METADATA(pb, "application_platform", str);
        break;
    case 0x3C09:
        SET_UID_METADATA(pb, "generation_uid", uid, str);
        break;
    case 0x3C0A:
        SET_UID_METADATA(pb, "uid", uid, str);
        break;
    }
    return 0;
}

static const MXFMetadataReadTableEntry mxf_metadata_read_table[] = {
    { { 0x06,0x0E,0x2B,0x34,0x02,0x05,0x01,0x01,0x0d,0x01,0x02,0x01,0x01,0x05,0x01,0x00 }, mxf_read_primer_pack },
    { { 0x06,0x0E,0x2B,0x34,0x02,0x05,0x01,0x01,0x0d,0x01,0x02,0x01,0x01,0x02,0x01,0x00 }, mxf_read_partition_pack },
    { { 0x06,0x0E,0x2B,0x34,0x02,0x05,0x01,0x01,0x0d,0x01,0x02,0x01,0x01,0x02,0x02,0x00 }, mxf_read_partition_pack },
    { { 0x06,0x0E,0x2B,0x34,0x02,0x05,0x01,0x01,0x0d,0x01,0x02,0x01,0x01,0x02,0x03,0x00 }, mxf_read_partition_pack },
    { { 0x06,0x0E,0x2B,0x34,0x02,0x05,0x01,0x01,0x0d,0x01,0x02,0x01,0x01,0x02,0x04,0x00 }, mxf_read_partition_pack },
    { { 0x06,0x0E,0x2B,0x34,0x02,0x05,0x01,0x01,0x0d,0x01,0x02,0x01,0x01,0x03,0x01,0x00 }, mxf_read_partition_pack },
    { { 0x06,0x0E,0x2B,0x34,0x02,0x05,0x01,0x01,0x0d,0x01,0x02,0x01,0x01,0x03,0x02,0x00 }, mxf_read_partition_pack },
    { { 0x06,0x0E,0x2B,0x34,0x02,0x05,0x01,0x01,0x0d,0x01,0x02,0x01,0x01,0x03,0x03,0x00 }, mxf_read_partition_pack },
    { { 0x06,0x0E,0x2B,0x34,0x02,0x05,0x01,0x01,0x0d,0x01,0x02,0x01,0x01,0x03,0x04,0x00 }, mxf_read_partition_pack },
    { { 0x06,0x0E,0x2B,0x34,0x02,0x05,0x01,0x01,0x0d,0x01,0x02,0x01,0x01,0x04,0x02,0x00 }, mxf_read_partition_pack },
    { { 0x06,0x0E,0x2B,0x34,0x02,0x05,0x01,0x01,0x0d,0x01,0x02,0x01,0x01,0x04,0x04,0x00 }, mxf_read_partition_pack },
    { { 0x06,0x0E,0x2B,0x34,0x02,0x53,0x01,0x01,0x0D,0x01,0x01,0x01,0x01,0x01,0x30,0x00 }, mxf_read_identification_metadata },
    { { 0x06,0x0E,0x2B,0x34,0x02,0x53,0x01,0x01,0x0d,0x01,0x01,0x01,0x01,0x01,0x18,0x00 }, mxf_read_content_storage, 0, AnyType },
    { { 0x06,0x0E,0x2B,0x34,0x02,0x53,0x01,0x01,0x0d,0x01,0x01,0x01,0x01,0x01,0x37,0x00 }, mxf_read_source_package, sizeof(MXFPackage), SourcePackage },
    { { 0x06,0x0E,0x2B,0x34,0x02,0x53,0x01,0x01,0x0d,0x01,0x01,0x01,0x01,0x01,0x36,0x00 }, mxf_read_material_package, sizeof(MXFPackage), MaterialPackage },
    { { 0x06,0x0E,0x2B,0x34,0x02,0x53,0x01,0x01,0x0d,0x01,0x01,0x01,0x01,0x01,0x0F,0x00 }, mxf_read_sequence, sizeof(MXFSequence), Sequence },
    { { 0x06,0x0E,0x2B,0x34,0x02,0x53,0x01,0x01,0x0d,0x01,0x01,0x01,0x01,0x01,0x11,0x00 }, mxf_read_source_clip, sizeof(MXFStructuralComponent), SourceClip },
    { { 0x06,0x0E,0x2B,0x34,0x02,0x53,0x01,0x01,0x0d,0x01,0x01,0x01,0x01,0x01,0x44,0x00 }, mxf_read_generic_descriptor, sizeof(MXFDescriptor), MultipleDescriptor },
    { { 0x06,0x0E,0x2B,0x34,0x02,0x53,0x01,0x01,0x0d,0x01,0x01,0x01,0x01,0x01,0x42,0x00 }, mxf_read_generic_descriptor, sizeof(MXFDescriptor), Descriptor }, /* Generic Sound */
    { { 0x06,0x0E,0x2B,0x34,0x02,0x53,0x01,0x01,0x0d,0x01,0x01,0x01,0x01,0x01,0x28,0x00 }, mxf_read_generic_descriptor, sizeof(MXFDescriptor), Descriptor }, /* CDCI */
    { { 0x06,0x0E,0x2B,0x34,0x02,0x53,0x01,0x01,0x0d,0x01,0x01,0x01,0x01,0x01,0x29,0x00 }, mxf_read_generic_descriptor, sizeof(MXFDescriptor), Descriptor }, /* RGBA */
    { { 0x06,0x0E,0x2B,0x34,0x02,0x53,0x01,0x01,0x0d,0x01,0x01,0x01,0x01,0x01,0x51,0x00 }, mxf_read_generic_descriptor, sizeof(MXFDescriptor), Descriptor }, /* MPEG 2 Video */
    { { 0x06,0x0E,0x2B,0x34,0x02,0x53,0x01,0x01,0x0d,0x01,0x01,0x01,0x01,0x01,0x48,0x00 }, mxf_read_generic_descriptor, sizeof(MXFDescriptor), Descriptor }, /* Wave */
    { { 0x06,0x0E,0x2B,0x34,0x02,0x53,0x01,0x01,0x0d,0x01,0x01,0x01,0x01,0x01,0x47,0x00 }, mxf_read_generic_descriptor, sizeof(MXFDescriptor), Descriptor }, /* AES3 */
    { { 0x06,0x0E,0x2B,0x34,0x02,0x53,0x01,0x01,0x0d,0x01,0x01,0x01,0x01,0x01,0x3A,0x00 }, mxf_read_track, sizeof(MXFTrack), Track }, /* Static Track */
    { { 0x06,0x0E,0x2B,0x34,0x02,0x53,0x01,0x01,0x0d,0x01,0x01,0x01,0x01,0x01,0x3B,0x00 }, mxf_read_track, sizeof(MXFTrack), Track }, /* Generic Track */
    { { 0x06,0x0E,0x2B,0x34,0x02,0x53,0x01,0x01,0x0d,0x01,0x01,0x01,0x01,0x01,0x14,0x00 }, mxf_read_timecode_component, sizeof(MXFTimecodeComponent), TimecodeComponent },
    { { 0x06,0x0E,0x2B,0x34,0x02,0x53,0x01,0x01,0x0d,0x01,0x04,0x01,0x02,0x02,0x00,0x00 }, mxf_read_cryptographic_context, sizeof(MXFCryptoContext), CryptoContext },
    { { 0x06,0x0E,0x2B,0x34,0x02,0x53,0x01,0x01,0x0d,0x01,0x02,0x01,0x01,0x10,0x01,0x00 }, mxf_read_index_table_segment, sizeof(MXFIndexTableSegment), IndexTableSegment },
    { { 0x00,0x00,0x00,0x00,0x00,0x00,0x00,0x00,0x00,0x00,0x00,0x00,0x00,0x00,0x00,0x00 }, NULL, 0, AnyType },
};

static int mxf_read_local_tags(MXFContext *mxf, KLVPacket *klv, MXFMetadataReadFunc *read_child, int ctx_size, enum MXFMetadataSetType type)
{
    AVIOContext *pb = mxf->fc->pb;
    MXFMetadataSet *ctx = ctx_size ? av_mallocz(ctx_size) : mxf;
    uint64_t klv_end = avio_tell(pb) + klv->length;

    if (!ctx)
        return AVERROR(ENOMEM);
    while (avio_tell(pb) + 4 < klv_end && !url_feof(pb)) {
        int ret;
        int tag = avio_rb16(pb);
        int size = avio_rb16(pb); /* KLV specified by 0x53 */
        uint64_t next = avio_tell(pb) + size;
        UID uid = {0};

        av_dlog(mxf->fc, "local tag %#04x size %d\n", tag, size);
        if (!size) { /* ignore empty tag, needed for some files with empty UMID tag */
            av_log(mxf->fc, AV_LOG_ERROR, "local tag %#04x with 0 size\n", tag);
            continue;
        }
        if (tag > 0x7FFF) { /* dynamic tag */
            int i;
            for (i = 0; i < mxf->local_tags_count; i++) {
                int local_tag = AV_RB16(mxf->local_tags+i*18);
                if (local_tag == tag) {
                    memcpy(uid, mxf->local_tags+i*18+2, 16);
                    av_dlog(mxf->fc, "local tag %#04x\n", local_tag);
                    PRINT_KEY(mxf->fc, "uid", uid);
                }
            }
        }
        if (ctx_size && tag == 0x3C0A)
            avio_read(pb, ctx->uid, 16);
        else if ((ret = read_child(ctx, pb, tag, size, uid, -1)) < 0)
            return ret;

        /* Accept the 64k local set limit being exceeded (Avid). Don't accept
         * it extending past the end of the KLV though (zzuf5.mxf). */
        if (avio_tell(pb) > klv_end) {
            if (ctx_size)
                av_free(ctx);

            av_log(mxf->fc, AV_LOG_ERROR,
                   "local tag %#04x extends past end of local set @ %#"PRIx64"\n",
                   tag, klv->offset);
            return AVERROR_INVALIDDATA;
        } else if (avio_tell(pb) <= next)   /* only seek forward, else this can loop for a long time */
            avio_seek(pb, next, SEEK_SET);
    }
    if (ctx_size) ctx->type = type;
    return ctx_size ? mxf_add_metadata_set(mxf, ctx) : 0;
}

/**
 * Seeks to the previous partition, if possible
 * @return <= 0 if we should stop parsing, > 0 if we should keep going
 */
static int mxf_seek_to_previous_partition(MXFContext *mxf)
{
    AVIOContext *pb = mxf->fc->pb;

    if (!mxf->current_partition ||
        mxf->run_in + mxf->current_partition->previous_partition <= mxf->last_forward_tell)
        return 0;   /* we've parsed all partitions */

    /* seek to previous partition */
    avio_seek(pb, mxf->run_in + mxf->current_partition->previous_partition, SEEK_SET);
    mxf->current_partition = NULL;

    av_dlog(mxf->fc, "seeking to previous partition\n");

    return 1;
}

/**
 * Called when essence is encountered
 * @return <= 0 if we should stop parsing, > 0 if we should keep going
 */
static int mxf_parse_handle_essence(MXFContext *mxf)
{
    AVIOContext *pb = mxf->fc->pb;
    int64_t ret;

    if (mxf->parsing_backward) {
        return mxf_seek_to_previous_partition(mxf);
    } else if (mxf->footer_partition || mxf->last_partition){
        uint64_t offset;

        offset = mxf->footer_partition ? mxf->footer_partition : mxf->last_partition;

        av_dlog(mxf->fc, "seeking to last partition\n");

        /* remember where we were so we don't end up seeking further back than this */
        mxf->last_forward_tell = avio_tell(pb);

        if (!pb->seekable) {
            av_log(mxf->fc, AV_LOG_INFO, "file is not seekable - not parsing last partition\n");
            return -1;
        }

        /* seek to last partition and parse backward */
        if ((ret = avio_seek(pb, mxf->run_in + offset, SEEK_SET)) < 0) {
            av_log(mxf->fc, AV_LOG_ERROR, "failed to seek to last partition @ 0x%"PRIx64" (%"PRId64") - partial file?\n",
                   mxf->run_in + offset, ret);
            return ret;
        }

        mxf->current_partition = NULL;
        mxf->parsing_backward = 1;
    } else {
        av_dlog(mxf->fc, "can't find last partition\n");
        return 0;
    }

    return 1;
}

/**
 * Called when the next partition or EOF is encountered
 * @return <= 0 if we should stop parsing, > 0 if we should keep going
 */
static int mxf_parse_handle_partition_or_eof(MXFContext *mxf)
{
    return mxf->parsing_backward ? mxf_seek_to_previous_partition(mxf) : 1;
}

/**
 * Figures out the proper offset and length of the essence container in each partition
 */
static void mxf_compute_essence_containers(MXFContext *mxf)
{
    int x;

    /* everything is already correct */
    if (mxf->op == OPAtom)
        return;

    for (x = 0; x < mxf->partitions_count; x++) {
        MXFPartition *p = &mxf->partitions[x];

        if (!p->body_sid)
            continue;       /* BodySID == 0 -> no essence */

        if (x >= mxf->partitions_count - 1)
            break;          /* last partition - can't compute length (and we don't need to) */

        /* essence container spans to the next partition */
        p->essence_length = mxf->partitions[x+1].this_partition - p->essence_offset;

        if (p->essence_length < 0) {
            /* next ThisPartition < essence_offset */
            p->essence_length = 0;
            av_log(mxf->fc, AV_LOG_ERROR,
                   "partition %i: bad ThisPartition = %"PRIX64"\n",
                   x+1, mxf->partitions[x+1].this_partition);
        }
    }
}

static int64_t round_to_kag(int64_t position, int kag_size)
{
    /* TODO: account for run-in? the spec isn't clear whether KAG should account for it */
    /* NOTE: kag_size may be any integer between 1 - 2^10 */
    int64_t ret = (position / kag_size) * kag_size;
    return ret == position ? ret : ret + kag_size;
}

static int is_pcm(enum AVCodecID codec_id)
{
    /* we only care about "normal" PCM codecs until we get samples */
    return codec_id >= AV_CODEC_ID_PCM_S16LE && codec_id < AV_CODEC_ID_PCM_S24DAUD;
}

/**
 * Deal with the case where for some audio atoms EditUnitByteCount is
 * very small (2, 4..). In those cases we should read more than one
 * sample per call to mxf_read_packet().
 */
static void mxf_handle_small_eubc(AVFormatContext *s)
{
    MXFContext *mxf = s->priv_data;

    /* assuming non-OPAtom == frame wrapped
     * no sane writer would wrap 2 byte PCM packets with 20 byte headers.. */
    if (mxf->op != OPAtom)
        return;

    /* expect PCM with exactly one index table segment and a small (< 32) EUBC */
    if (s->nb_streams != 1                                     ||
        s->streams[0]->codec->codec_type != AVMEDIA_TYPE_AUDIO ||
        !is_pcm(s->streams[0]->codec->codec_id)                ||
        mxf->nb_index_tables != 1                              ||
        mxf->index_tables[0].nb_segments != 1                  ||
        mxf->index_tables[0].segments[0]->edit_unit_byte_count >= 32)
        return;

    /* arbitrarily default to 48 kHz PAL audio frame size */
    /* TODO: We could compute this from the ratio between the audio
     *       and video edit rates for 48 kHz NTSC we could use the
     *       1802-1802-1802-1802-1801 pattern. */
    mxf->edit_units_per_packet = 1920;
}

static void mxf_read_random_index_pack(AVFormatContext *s)
{
    MXFContext *mxf = s->priv_data;
    uint32_t length;
    int64_t file_size;
    KLVPacket klv;

    if (!s->pb->seekable)
        return;

    file_size = avio_size(s->pb);
    avio_seek(s->pb, file_size - 4, SEEK_SET);
    length = avio_rb32(s->pb);
    if (length <= 32 || length >= FFMIN(file_size, INT_MAX))
        goto end;
    avio_seek(s->pb, file_size - length, SEEK_SET);
    if (klv_read_packet(&klv, s->pb) < 0 ||
        !IS_KLV_KEY(klv.key, mxf_random_index_pack_key) ||
        klv.length != length - 20)
        goto end;

    avio_skip(s->pb, klv.length - 12);
    mxf->last_partition = avio_rb64(s->pb);

end:
    avio_seek(s->pb, mxf->run_in, SEEK_SET);
}

static int mxf_read_header(AVFormatContext *s)
{
    MXFContext *mxf = s->priv_data;
    KLVPacket klv;
    int64_t essence_offset = 0;
    int64_t last_pos = -1;
    uint64_t last_pos_index = 1;
    int ret;

    mxf->last_forward_tell = INT64_MAX;
    mxf->edit_units_per_packet = 1;

    if (!mxf_read_sync(s->pb, mxf_header_partition_pack_key, 14)) {
        av_log(s, AV_LOG_ERROR, "could not find header partition pack key\n");
        return AVERROR_INVALIDDATA;
    }
    avio_seek(s->pb, -14, SEEK_CUR);
    mxf->fc = s;
    mxf->run_in = avio_tell(s->pb);

    mxf_read_random_index_pack(s);

    while (!url_feof(s->pb)) {
        const MXFMetadataReadTableEntry *metadata;
        if (avio_tell(s->pb) == last_pos) {
            av_log(mxf->fc, AV_LOG_ERROR, "MXF structure loop detected\n");
            return AVERROR_INVALIDDATA;
        }
        if ((1ULL<<61) % last_pos_index++ == 0)
            last_pos = avio_tell(s->pb);
        if (klv_read_packet(&klv, s->pb) < 0) {
            /* EOF - seek to previous partition or stop */
            if(mxf_parse_handle_partition_or_eof(mxf) <= 0)
                break;
            else
                continue;
        }

        PRINT_KEY(s, "read header", klv.key);
        av_dlog(s, "size %"PRIu64" offset %#"PRIx64"\n", klv.length, klv.offset);
        if (IS_KLV_KEY(klv.key, mxf_encrypted_triplet_key) ||
            IS_KLV_KEY(klv.key, mxf_essence_element_key) ||
            IS_KLV_KEY(klv.key, mxf_avid_essence_element_key) ||
            IS_KLV_KEY(klv.key, mxf_system_item_key)) {

            if (!mxf->current_partition) {
                av_log(mxf->fc, AV_LOG_ERROR, "found essence prior to first PartitionPack\n");
                return AVERROR_INVALIDDATA;
            }

            if (!mxf->current_partition->essence_offset) {
                /* for OP1a we compute essence_offset
                 * for OPAtom we point essence_offset after the KL (usually op1a_essence_offset + 20 or 25)
                 * TODO: for OP1a we could eliminate this entire if statement, always stopping parsing at op1a_essence_offset
                 *       for OPAtom we still need the actual essence_offset though (the KL's length can vary)
                 */
                int64_t op1a_essence_offset =
                    round_to_kag(mxf->current_partition->this_partition +
                                 mxf->current_partition->pack_length,       mxf->current_partition->kag_size) +
                    round_to_kag(mxf->current_partition->header_byte_count, mxf->current_partition->kag_size) +
                    round_to_kag(mxf->current_partition->index_byte_count,  mxf->current_partition->kag_size);

                if (mxf->op == OPAtom) {
                    /* point essence_offset to the actual data
                    * OPAtom has all the essence in one big KLV
                    */
                    mxf->current_partition->essence_offset = avio_tell(s->pb);
                    mxf->current_partition->essence_length = klv.length;
                } else {
                    /* NOTE: op1a_essence_offset may be less than to klv.offset (C0023S01.mxf)  */
                    mxf->current_partition->essence_offset = op1a_essence_offset;
                }
            }

            if (!essence_offset)
                essence_offset = klv.offset;

            /* seek to footer, previous partition or stop */
            if (mxf_parse_handle_essence(mxf) <= 0)
                break;
            continue;
        } else if (!memcmp(klv.key, mxf_header_partition_pack_key, 13) &&
                   klv.key[13] >= 2 && klv.key[13] <= 4 && mxf->current_partition) {
            /* next partition pack - keep going, seek to previous partition or stop */
            if(mxf_parse_handle_partition_or_eof(mxf) <= 0)
                break;
            else if (mxf->parsing_backward)
                continue;
            /* we're still parsing forward. proceed to parsing this partition pack */
        }

        for (metadata = mxf_metadata_read_table; metadata->read; metadata++) {
            if (IS_KLV_KEY(klv.key, metadata->key)) {
                int res;
                if (klv.key[5] == 0x53) {
                    res = mxf_read_local_tags(mxf, &klv, metadata->read, metadata->ctx_size, metadata->type);
                } else {
                    uint64_t next = avio_tell(s->pb) + klv.length;
                    res = metadata->read(mxf, s->pb, 0, klv.length, klv.key, klv.offset);

                    /* only seek forward, else this can loop for a long time */
                    if (avio_tell(s->pb) > next) {
                        av_log(s, AV_LOG_ERROR, "read past end of KLV @ %#"PRIx64"\n",
                               klv.offset);
                        return AVERROR_INVALIDDATA;
                    }

                    avio_seek(s->pb, next, SEEK_SET);
                }
                if (res < 0) {
                    av_log(s, AV_LOG_ERROR, "error reading header metadata\n");
                    return res;
                }
                break;
            }
        }
        if (!metadata->read)
            avio_skip(s->pb, klv.length);
    }
    /* FIXME avoid seek */
    if (!essence_offset)  {
        av_log(s, AV_LOG_ERROR, "no essence\n");
        return AVERROR_INVALIDDATA;
    }
    avio_seek(s->pb, essence_offset, SEEK_SET);

    mxf_compute_essence_containers(mxf);

    /* we need to do this before computing the index tables
     * to be able to fill in zero IndexDurations with st->duration */
    if ((ret = mxf_parse_structural_metadata(mxf)) < 0)
        goto fail;

    if ((ret = mxf_compute_index_tables(mxf)) < 0)
        goto fail;

    if (mxf->nb_index_tables > 1) {
        /* TODO: look up which IndexSID to use via EssenceContainerData */
        av_log(mxf->fc, AV_LOG_INFO, "got %i index tables - only the first one (IndexSID %i) will be used\n",
               mxf->nb_index_tables, mxf->index_tables[0].index_sid);
    } else if (mxf->nb_index_tables == 0 && mxf->op == OPAtom) {
        av_log(mxf->fc, AV_LOG_ERROR, "cannot demux OPAtom without an index\n");
        ret = AVERROR_INVALIDDATA;
        goto fail;
    }

    mxf_handle_small_eubc(s);

    return 0;
fail:
    mxf_read_close(s);

    return ret;
}

/**
 * Sets mxf->current_edit_unit based on what offset we're currently at.
 * @return next_ofs if OK, <0 on error
 */
static int64_t mxf_set_current_edit_unit(MXFContext *mxf, int64_t current_offset)
{
    int64_t last_ofs = -1, next_ofs = -1;
    MXFIndexTable *t = &mxf->index_tables[0];

    /* this is called from the OP1a demuxing logic, which means there
     * may be no index tables */
    if (mxf->nb_index_tables <= 0)
        return -1;

    /* find mxf->current_edit_unit so that the next edit unit starts ahead of current_offset */
    while (mxf->current_edit_unit >= 0) {
        if (mxf_edit_unit_absolute_offset(mxf, t, mxf->current_edit_unit + 1, NULL, &next_ofs, 0) < 0)
            return -1;

        if (next_ofs <= last_ofs) {
            /* large next_ofs didn't change or current_edit_unit wrapped
             * around this fixes the infinite loop on zzuf3.mxf */
            av_log(mxf->fc, AV_LOG_ERROR,
                   "next_ofs didn't change. not deriving packet timestamps\n");
            return -1;
        }

        if (next_ofs > current_offset)
            break;

        last_ofs = next_ofs;
        mxf->current_edit_unit++;
    }

    /* not checking mxf->current_edit_unit >= t->nb_ptses here since CBR files may lack IndexEntryArrays */
    if (mxf->current_edit_unit < 0)
        return -1;

    return next_ofs;
}

<<<<<<< HEAD
static int mxf_compute_sample_count(MXFContext *mxf, int stream_index, uint64_t *sample_count)
=======
static int mxf_compute_sample_count(MXFContext *mxf, int stream_index,
                                    uint64_t *sample_count)
>>>>>>> 5b930092
{
    int i, total = 0, size = 0;
    AVStream *st = mxf->fc->streams[stream_index];
    MXFTrack *track = st->priv_data;
    AVRational time_base = av_inv_q(track->edit_rate);
    AVRational sample_rate = av_inv_q(st->time_base);
    const MXFSamplesPerFrame *spf = NULL;

    if ((sample_rate.num / sample_rate.den) == 48000)
        spf = ff_mxf_get_samples_per_frame(mxf->fc, time_base);
    if (!spf) {
<<<<<<< HEAD
        int remainder = (sample_rate.num * time_base.num) % (time_base.den * sample_rate.den);
=======
        int remainder = (sample_rate.num * time_base.num) %
                        (time_base.den * sample_rate.den);
>>>>>>> 5b930092
        *sample_count = av_q2d(av_mul_q((AVRational){mxf->current_edit_unit, 1},
                                        av_mul_q(sample_rate, time_base)));
        if (remainder)
            av_log(mxf->fc, AV_LOG_WARNING,
<<<<<<< HEAD
                   "seeking detected on stream #%d with time base (%d/%d) and sample rate (%d/%d), audio pts won't be accurate.\n",
                   stream_index, time_base.num, time_base.den, sample_rate.num, sample_rate.den);
=======
                   "seeking detected on stream #%d with time base (%d/%d) and "
                   "sample rate (%d/%d), audio pts won't be accurate.\n",
                   stream_index, time_base.num, time_base.den,
                   sample_rate.num, sample_rate.den);
>>>>>>> 5b930092
        return 0;
    }

    while (spf->samples_per_frame[size]) {
        total += spf->samples_per_frame[size];
        size++;
    }

<<<<<<< HEAD
    av_assert2(size);
=======
    if (!size)
        return 0;
>>>>>>> 5b930092

    *sample_count = (mxf->current_edit_unit / size) * (uint64_t)total;
    for (i = 0; i < mxf->current_edit_unit % size; i++) {
        *sample_count += spf->samples_per_frame[i];
    }

    return 0;
}

<<<<<<< HEAD
static int mxf_set_audio_pts(MXFContext *mxf, AVCodecContext *codec, AVPacket *pkt)
{
    MXFTrack *track = mxf->fc->streams[pkt->stream_index]->priv_data;
    pkt->pts = track->sample_count;
    if (   codec->channels <= 0
        || av_get_bits_per_sample(codec->codec_id) <= 0
        || codec->channels * (int64_t)av_get_bits_per_sample(codec->codec_id) < 8)
        return AVERROR(EINVAL);
    track->sample_count += pkt->size / (codec->channels * (int64_t)av_get_bits_per_sample(codec->codec_id) / 8);
=======
static int mxf_set_audio_pts(MXFContext *mxf, AVCodecContext *codec,
                             AVPacket *pkt)
{
    MXFTrack *track = mxf->fc->streams[pkt->stream_index]->priv_data;
    int64_t bits_per_sample = av_get_bits_per_sample(codec->codec_id);

    pkt->pts = track->sample_count;

    if (codec->channels <= 0 || codec->channels * bits_per_sample < 8)
        return AVERROR_INVALIDDATA;

    track->sample_count += pkt->size / (codec->channels * bits_per_sample / 8);
>>>>>>> 5b930092
    return 0;
}

static int mxf_read_packet_old(AVFormatContext *s, AVPacket *pkt)
{
    KLVPacket klv;
    MXFContext *mxf = s->priv_data;

    while (klv_read_packet(&klv, s->pb) == 0) {
        int ret;
        PRINT_KEY(s, "read packet", klv.key);
        av_dlog(s, "size %"PRIu64" offset %#"PRIx64"\n", klv.length, klv.offset);
        if (IS_KLV_KEY(klv.key, mxf_encrypted_triplet_key)) {
            ret = mxf_decrypt_triplet(s, pkt, &klv);
            if (ret < 0) {
                av_log(s, AV_LOG_ERROR, "invalid encoded triplet\n");
                return AVERROR_INVALIDDATA;
            }
            return 0;
        }
        if (IS_KLV_KEY(klv.key, mxf_essence_element_key) ||
            IS_KLV_KEY(klv.key, mxf_avid_essence_element_key)) {
            int index = mxf_get_stream_index(s, &klv);
            int64_t next_ofs, next_klv;
            AVStream *st;
            MXFTrack *track;
            AVCodecContext *codec;

            if (index < 0) {
                av_log(s, AV_LOG_ERROR, "error getting stream index %d\n", AV_RB32(klv.key+12));
                goto skip;
            }

            st = s->streams[index];
            track = st->priv_data;

            if (s->streams[index]->discard == AVDISCARD_ALL)
                goto skip;

            next_klv = avio_tell(s->pb) + klv.length;
            next_ofs = mxf_set_current_edit_unit(mxf, klv.offset);

            if (next_ofs >= 0 && next_klv > next_ofs) {
                /* if this check is hit then it's possible OPAtom was treated as OP1a
                 * truncate the packet since it's probably very large (>2 GiB is common) */
                avpriv_request_sample(s,
                                      "OPAtom misinterpreted as OP1a?"
                                      "KLV for edit unit %i extending into "
                                      "next edit unit",
                                      mxf->current_edit_unit);
                klv.length = next_ofs - avio_tell(s->pb);
            }

            /* check for 8 channels AES3 element */
            if (klv.key[12] == 0x06 && klv.key[13] == 0x01 && klv.key[14] == 0x10) {
                if (mxf_get_d10_aes3_packet(s->pb, s->streams[index], pkt, klv.length) < 0) {
                    av_log(s, AV_LOG_ERROR, "error reading D-10 aes3 frame\n");
                    return AVERROR_INVALIDDATA;
                }
            } else {
                ret = av_get_packet(s->pb, pkt, klv.length);
                if (ret < 0)
                    return ret;
            }
            pkt->stream_index = index;
            pkt->pos = klv.offset;

            codec = s->streams[index]->codec;
<<<<<<< HEAD
            if (codec->codec_type == AVMEDIA_TYPE_VIDEO && next_ofs >= 0) {
                /* mxf->current_edit_unit good - see if we have an index table to derive timestamps from */
=======

            if (codec->codec_type == AVMEDIA_TYPE_VIDEO && next_ofs >= 0) {
                /* mxf->current_edit_unit good - see if we have an
                 * index table to derive timestamps from */
>>>>>>> 5b930092
                MXFIndexTable *t = &mxf->index_tables[0];

                if (mxf->nb_index_tables >= 1 && mxf->current_edit_unit < t->nb_ptses) {
                    pkt->dts = mxf->current_edit_unit + t->first_dts;
                    pkt->pts = t->ptses[mxf->current_edit_unit];
                } else if (track->intra_only) {
                    /* intra-only -> PTS = EditUnit.
                     * let utils.c figure out DTS since it can be < PTS if low_delay = 0 (Sony IMX30) */
                    pkt->pts = mxf->current_edit_unit;
                }
            } else if (codec->codec_type == AVMEDIA_TYPE_AUDIO) {
                int ret = mxf_set_audio_pts(mxf, codec, pkt);
                if (ret < 0)
                    return ret;
            }

            /* seek for truncated packets */
            avio_seek(s->pb, next_klv, SEEK_SET);

            return 0;
        } else
        skip:
            avio_skip(s->pb, klv.length);
    }
    return url_feof(s->pb) ? AVERROR_EOF : -1;
}

static int mxf_read_packet(AVFormatContext *s, AVPacket *pkt)
{
    MXFContext *mxf = s->priv_data;
    int ret, size;
    int64_t ret64, pos, next_pos;
    AVStream *st;
    MXFIndexTable *t;
    int edit_units;

    if (mxf->op != OPAtom)
        return mxf_read_packet_old(s, pkt);

    /* OPAtom - clip wrapped demuxing */
    /* NOTE: mxf_read_header() makes sure nb_index_tables > 0 for OPAtom */
    st = s->streams[0];
    t = &mxf->index_tables[0];

    if (mxf->current_edit_unit >= st->duration)
        return AVERROR_EOF;

    edit_units = FFMIN(mxf->edit_units_per_packet, st->duration - mxf->current_edit_unit);

    if ((ret = mxf_edit_unit_absolute_offset(mxf, t, mxf->current_edit_unit, NULL, &pos, 1)) < 0)
        return ret;

    /* compute size by finding the next edit unit or the end of the essence container
     * not pretty, but it works */
    if ((ret = mxf_edit_unit_absolute_offset(mxf, t, mxf->current_edit_unit + edit_units, NULL, &next_pos, 0)) < 0 &&
        (next_pos = mxf_essence_container_end(mxf, t->body_sid)) <= 0) {
        av_log(s, AV_LOG_ERROR, "unable to compute the size of the last packet\n");
        return AVERROR_INVALIDDATA;
    }

    if ((size = next_pos - pos) <= 0) {
        av_log(s, AV_LOG_ERROR, "bad size: %i\n", size);
        return AVERROR_INVALIDDATA;
    }

    if ((ret64 = avio_seek(s->pb, pos, SEEK_SET)) < 0)
        return ret64;

    if ((size = av_get_packet(s->pb, pkt, size)) < 0)
        return size;

    pkt->stream_index = 0;

    pkt->stream_index = 0;

    if (st->codec->codec_type == AVMEDIA_TYPE_VIDEO && t->ptses &&
        mxf->current_edit_unit >= 0 && mxf->current_edit_unit < t->nb_ptses) {
        pkt->dts = mxf->current_edit_unit + t->first_dts;
        pkt->pts = t->ptses[mxf->current_edit_unit];
    } else if (st->codec->codec_type == AVMEDIA_TYPE_AUDIO) {
        int ret = mxf_set_audio_pts(mxf, st->codec, pkt);
        if (ret < 0)
            return ret;
    }

    mxf->current_edit_unit += edit_units;

    return 0;
}

static int mxf_read_close(AVFormatContext *s)
{
    MXFContext *mxf = s->priv_data;
    MXFIndexTableSegment *seg;
    int i;

    av_freep(&mxf->packages_refs);

    for (i = 0; i < s->nb_streams; i++)
        s->streams[i]->priv_data = NULL;

    for (i = 0; i < mxf->metadata_sets_count; i++) {
        switch (mxf->metadata_sets[i]->type) {
        case Descriptor:
            av_freep(&((MXFDescriptor *)mxf->metadata_sets[i])->extradata);
            break;
        case MultipleDescriptor:
            av_freep(&((MXFDescriptor *)mxf->metadata_sets[i])->sub_descriptors_refs);
            break;
        case Sequence:
            av_freep(&((MXFSequence *)mxf->metadata_sets[i])->structural_components_refs);
            break;
        case SourcePackage:
        case MaterialPackage:
            av_freep(&((MXFPackage *)mxf->metadata_sets[i])->tracks_refs);
            break;
        case IndexTableSegment:
            seg = (MXFIndexTableSegment *)mxf->metadata_sets[i];
            av_freep(&seg->temporal_offset_entries);
            av_freep(&seg->flag_entries);
            av_freep(&seg->stream_offset_entries);
            break;
        default:
            break;
        }
        av_freep(&mxf->metadata_sets[i]);
    }
    av_freep(&mxf->partitions);
    av_freep(&mxf->metadata_sets);
    av_freep(&mxf->aesc);
    av_freep(&mxf->local_tags);

    if (mxf->index_tables) {
        for (i = 0; i < mxf->nb_index_tables; i++) {
            av_freep(&mxf->index_tables[i].segments);
            av_freep(&mxf->index_tables[i].ptses);
            av_freep(&mxf->index_tables[i].fake_index);
        }
    }
    av_freep(&mxf->index_tables);

    return 0;
}

static int mxf_probe(AVProbeData *p) {
    const uint8_t *bufp = p->buf;
    const uint8_t *end = p->buf + p->buf_size;

    if (p->buf_size < sizeof(mxf_header_partition_pack_key))
        return 0;

    /* Must skip Run-In Sequence and search for MXF header partition pack key SMPTE 377M 5.5 */
    end -= sizeof(mxf_header_partition_pack_key);

    for (; bufp < end;) {
        if (!((bufp[13] - 1) & 0xF2)){
            if (AV_RN32(bufp   ) == AV_RN32(mxf_header_partition_pack_key   ) &&
                AV_RN32(bufp+ 4) == AV_RN32(mxf_header_partition_pack_key+ 4) &&
                AV_RN32(bufp+ 8) == AV_RN32(mxf_header_partition_pack_key+ 8) &&
                AV_RN16(bufp+12) == AV_RN16(mxf_header_partition_pack_key+12))
                return AVPROBE_SCORE_MAX;
            bufp ++;
        } else
            bufp += 10;
    }

    return 0;
}

/* rudimentary byte seek */
/* XXX: use MXF Index */
static int mxf_read_seek(AVFormatContext *s, int stream_index, int64_t sample_time, int flags)
{
    AVStream *st = s->streams[stream_index];
    int64_t seconds;
    MXFContext* mxf = s->priv_data;
    int64_t seekpos;
    int i, ret;
    MXFIndexTable *t;
    MXFTrack *source_track = st->priv_data;

    /* if audio then truncate sample_time to EditRate */
    if (st->codec->codec_type == AVMEDIA_TYPE_AUDIO)
<<<<<<< HEAD
        sample_time = av_rescale_q(sample_time, st->time_base, av_inv_q(source_track->edit_rate));
=======
        sample_time = av_rescale_q(sample_time, st->time_base,
                                   av_inv_q(source_track->edit_rate));
>>>>>>> 5b930092

    if (mxf->nb_index_tables <= 0) {
    if (!s->bit_rate)
        return AVERROR_INVALIDDATA;
    if (sample_time < 0)
        sample_time = 0;
    seconds = av_rescale(sample_time, st->time_base.num, st->time_base.den);

    seekpos = avio_seek(s->pb, (s->bit_rate * seconds) >> 3, SEEK_SET);
    if (seekpos < 0)
        return seekpos;

    ff_update_cur_dts(s, st, sample_time);
    mxf->current_edit_unit = sample_time;
    } else {
        t = &mxf->index_tables[0];

        /* clamp above zero, else ff_index_search_timestamp() returns negative
         * this also means we allow seeking before the start */
        sample_time = FFMAX(sample_time, 0);

        if (t->fake_index) {
            /* behave as if we have a proper index */
            if ((sample_time = ff_index_search_timestamp(t->fake_index, t->nb_ptses, sample_time, flags)) < 0)
                return sample_time;
        } else {
            /* no IndexEntryArray (one or more CBR segments)
             * make sure we don't seek past the end */
            sample_time = FFMIN(sample_time, source_track->original_duration - 1);
        }

        if ((ret = mxf_edit_unit_absolute_offset(mxf, t, sample_time, &sample_time, &seekpos, 1)) < 0)
            return ret;

        ff_update_cur_dts(s, st, sample_time);
        mxf->current_edit_unit = sample_time;
        avio_seek(s->pb, seekpos, SEEK_SET);
    }

    // Update all tracks sample count
    for (i = 0; i < s->nb_streams; i++) {
        AVStream *cur_st = s->streams[i];
        MXFTrack *cur_track = cur_st->priv_data;
        uint64_t current_sample_count = 0;
        if (cur_st->codec->codec_type == AVMEDIA_TYPE_AUDIO) {
            ret = mxf_compute_sample_count(mxf, i, &current_sample_count);
            if (ret < 0)
                return ret;

            cur_track->sample_count = current_sample_count;
        }
    }
    return 0;
}

AVInputFormat ff_mxf_demuxer = {
    .name           = "mxf",
    .long_name      = NULL_IF_CONFIG_SMALL("MXF (Material eXchange Format)"),
    .priv_data_size = sizeof(MXFContext),
    .read_probe     = mxf_probe,
    .read_header    = mxf_read_header,
    .read_packet    = mxf_read_packet,
    .read_close     = mxf_read_close,
    .read_seek      = mxf_read_seek,
};<|MERGE_RESOLUTION|>--- conflicted
+++ resolved
@@ -135,11 +135,7 @@
     AVRational edit_rate;
     int intra_only;
     uint64_t sample_count;
-<<<<<<< HEAD
-    int64_t original_duration;  ///< duration before multiplying st->duration by SampleRate/EditRate
-=======
     int64_t original_duration; /* st->duration in SampleRate/EditRate units */
->>>>>>> 5b930092
 } MXFTrack;
 
 typedef struct {
@@ -1479,12 +1475,8 @@
         }
         avpriv_set_pts_info(st, 64, material_track->edit_rate.den, material_track->edit_rate.num);
 
-<<<<<<< HEAD
-        /* ensure SourceTrack EditRate == MaterialTrack EditRate since only the former is accessible via st->priv_data */
-=======
         /* ensure SourceTrack EditRate == MaterialTrack EditRate since only
          * the former is accessible via st->priv_data */
->>>>>>> 5b930092
         source_track->edit_rate = material_track->edit_rate;
 
         PRINT_KEY(mxf->fc, "data definition   ul", source_track->sequence->data_definition_ul);
@@ -1624,13 +1616,9 @@
 
             /* if duration is set, rescale it from EditRate to SampleRate */
             if (st->duration != AV_NOPTS_VALUE)
-<<<<<<< HEAD
-                st->duration = av_rescale_q(st->duration, av_inv_q(material_track->edit_rate), st->time_base);
-=======
                 st->duration = av_rescale_q(st->duration,
                                             av_inv_q(material_track->edit_rate),
                                             st->time_base);
->>>>>>> 5b930092
 
             /* TODO: implement AV_CODEC_ID_RAWAUDIO */
             if (st->codec->codec_id == AV_CODEC_ID_PCM_S16LE) {
@@ -2245,12 +2233,8 @@
     return next_ofs;
 }
 
-<<<<<<< HEAD
-static int mxf_compute_sample_count(MXFContext *mxf, int stream_index, uint64_t *sample_count)
-=======
 static int mxf_compute_sample_count(MXFContext *mxf, int stream_index,
                                     uint64_t *sample_count)
->>>>>>> 5b930092
 {
     int i, total = 0, size = 0;
     AVStream *st = mxf->fc->streams[stream_index];
@@ -2262,25 +2246,16 @@
     if ((sample_rate.num / sample_rate.den) == 48000)
         spf = ff_mxf_get_samples_per_frame(mxf->fc, time_base);
     if (!spf) {
-<<<<<<< HEAD
-        int remainder = (sample_rate.num * time_base.num) % (time_base.den * sample_rate.den);
-=======
         int remainder = (sample_rate.num * time_base.num) %
                         (time_base.den * sample_rate.den);
->>>>>>> 5b930092
         *sample_count = av_q2d(av_mul_q((AVRational){mxf->current_edit_unit, 1},
                                         av_mul_q(sample_rate, time_base)));
         if (remainder)
             av_log(mxf->fc, AV_LOG_WARNING,
-<<<<<<< HEAD
-                   "seeking detected on stream #%d with time base (%d/%d) and sample rate (%d/%d), audio pts won't be accurate.\n",
-                   stream_index, time_base.num, time_base.den, sample_rate.num, sample_rate.den);
-=======
                    "seeking detected on stream #%d with time base (%d/%d) and "
                    "sample rate (%d/%d), audio pts won't be accurate.\n",
                    stream_index, time_base.num, time_base.den,
                    sample_rate.num, sample_rate.den);
->>>>>>> 5b930092
         return 0;
     }
 
@@ -2289,12 +2264,7 @@
         size++;
     }
 
-<<<<<<< HEAD
     av_assert2(size);
-=======
-    if (!size)
-        return 0;
->>>>>>> 5b930092
 
     *sample_count = (mxf->current_edit_unit / size) * (uint64_t)total;
     for (i = 0; i < mxf->current_edit_unit % size; i++) {
@@ -2304,17 +2274,6 @@
     return 0;
 }
 
-<<<<<<< HEAD
-static int mxf_set_audio_pts(MXFContext *mxf, AVCodecContext *codec, AVPacket *pkt)
-{
-    MXFTrack *track = mxf->fc->streams[pkt->stream_index]->priv_data;
-    pkt->pts = track->sample_count;
-    if (   codec->channels <= 0
-        || av_get_bits_per_sample(codec->codec_id) <= 0
-        || codec->channels * (int64_t)av_get_bits_per_sample(codec->codec_id) < 8)
-        return AVERROR(EINVAL);
-    track->sample_count += pkt->size / (codec->channels * (int64_t)av_get_bits_per_sample(codec->codec_id) / 8);
-=======
 static int mxf_set_audio_pts(MXFContext *mxf, AVCodecContext *codec,
                              AVPacket *pkt)
 {
@@ -2323,11 +2282,11 @@
 
     pkt->pts = track->sample_count;
 
-    if (codec->channels <= 0 || codec->channels * bits_per_sample < 8)
-        return AVERROR_INVALIDDATA;
-
-    track->sample_count += pkt->size / (codec->channels * bits_per_sample / 8);
->>>>>>> 5b930092
+    if (   codec->channels <= 0
+        || bits_per_sample <= 0
+        || codec->channels * (int64_t)bits_per_sample < 8)
+        return AVERROR(EINVAL);
+    track->sample_count += pkt->size / (codec->channels * (int64_t)bits_per_sample / 8);
     return 0;
 }
 
@@ -2396,15 +2355,10 @@
             pkt->pos = klv.offset;
 
             codec = s->streams[index]->codec;
-<<<<<<< HEAD
-            if (codec->codec_type == AVMEDIA_TYPE_VIDEO && next_ofs >= 0) {
-                /* mxf->current_edit_unit good - see if we have an index table to derive timestamps from */
-=======
 
             if (codec->codec_type == AVMEDIA_TYPE_VIDEO && next_ofs >= 0) {
                 /* mxf->current_edit_unit good - see if we have an
                  * index table to derive timestamps from */
->>>>>>> 5b930092
                 MXFIndexTable *t = &mxf->index_tables[0];
 
                 if (mxf->nb_index_tables >= 1 && mxf->current_edit_unit < t->nb_ptses) {
@@ -2475,8 +2429,6 @@
 
     if ((size = av_get_packet(s->pb, pkt, size)) < 0)
         return size;
-
-    pkt->stream_index = 0;
 
     pkt->stream_index = 0;
 
@@ -2588,12 +2540,8 @@
 
     /* if audio then truncate sample_time to EditRate */
     if (st->codec->codec_type == AVMEDIA_TYPE_AUDIO)
-<<<<<<< HEAD
-        sample_time = av_rescale_q(sample_time, st->time_base, av_inv_q(source_track->edit_rate));
-=======
         sample_time = av_rescale_q(sample_time, st->time_base,
                                    av_inv_q(source_track->edit_rate));
->>>>>>> 5b930092
 
     if (mxf->nb_index_tables <= 0) {
     if (!s->bit_rate)
