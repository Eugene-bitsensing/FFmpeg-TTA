/*
 * PMP demuxer.
 * Copyright (c) 2011 Reimar Döffinger
 *
 * This file is part of FFmpeg.
 *
 * FFmpeg is free software; you can redistribute it and/or
 * modify it under the terms of the GNU Lesser General Public
 * License as published by the Free Software Foundation; either
 * version 2.1 of the License, or (at your option) any later version.
 *
 * FFmpeg is distributed in the hope that it will be useful,
 * but WITHOUT ANY WARRANTY; without even the implied warranty of
 * MERCHANTABILITY or FITNESS FOR A PARTICULAR PURPOSE.  See the GNU
 * Lesser General Public License for more details.
 *
 * You should have received a copy of the GNU Lesser General Public
 * License along with FFmpeg; if not, write to the Free Software
 * Foundation, Inc., 51 Franklin Street, Fifth Floor, Boston, MA 02110-1301 USA
 */

#include "libavutil/intreadwrite.h"
#include "avformat.h"
#include "internal.h"

typedef struct {
    int cur_stream;
    int num_streams;
    int audio_packets;
    int current_packet;
    uint32_t *packet_sizes;
    int packet_sizes_alloc;
} PMPContext;

static int pmp_probe(AVProbeData *p) {
    if (AV_RN32(p->buf) == AV_RN32("pmpm") &&
        AV_RL32(p->buf + 4) == 1)
        return AVPROBE_SCORE_MAX;
    return 0;
}

static int pmp_header(AVFormatContext *s)
{
    PMPContext *pmp = s->priv_data;
    AVIOContext *pb = s->pb;
    int tb_num, tb_den;
    uint32_t index_cnt;
    int audio_codec_id = AV_CODEC_ID_NONE;
    int srate, channels;
    unsigned i;
    uint64_t pos;
    int64_t fsize = avio_size(pb);

    AVStream *vst = avformat_new_stream(s, NULL);
    if (!vst)
        return AVERROR(ENOMEM);
    vst->codec->codec_type = AVMEDIA_TYPE_VIDEO;
    avio_skip(pb, 8);
    switch (avio_rl32(pb)) {
    case 0:
        vst->codec->codec_id = AV_CODEC_ID_MPEG4;
        break;
    case 1:
        vst->codec->codec_id = AV_CODEC_ID_H264;
        break;
    default:
        av_log(s, AV_LOG_ERROR, "Unsupported video format\n");
        break;
    }
    index_cnt = avio_rl32(pb);
    vst->codec->width  = avio_rl32(pb);
    vst->codec->height = avio_rl32(pb);

    tb_num = avio_rl32(pb);
    tb_den = avio_rl32(pb);
    avpriv_set_pts_info(vst, 32, tb_num, tb_den);
    vst->nb_frames = index_cnt;
    vst->duration = index_cnt;

    switch (avio_rl32(pb)) {
    case 0:
        audio_codec_id = AV_CODEC_ID_MP3;
        break;
    case 1:
        av_log(s, AV_LOG_ERROR, "AAC not yet correctly supported\n");
        audio_codec_id = AV_CODEC_ID_AAC;
        break;
    default:
        av_log(s, AV_LOG_ERROR, "Unsupported audio format\n");
        break;
    }
    pmp->num_streams = avio_rl16(pb) + 1;
    avio_skip(pb, 10);
    srate = avio_rl32(pb);
    channels = avio_rl32(pb) + 1;
    pos = avio_tell(pb) + 4LL*index_cnt;
    for (i = 0; i < index_cnt; i++) {
        uint32_t size = avio_rl32(pb);
        int flags = size & 1 ? AVINDEX_KEYFRAME : 0;
        if (url_feof(pb)) {
            av_log(s, AV_LOG_FATAL, "Encountered EOF while reading index.\n");
            return AVERROR_INVALIDDATA;
        }
        size >>= 1;
        if (size < 9 + 4*pmp->num_streams) {
            av_log(s, AV_LOG_ERROR, "Packet too small\n");
            return AVERROR_INVALIDDATA;
        }
        av_add_index_entry(vst, pos, i, size, 0, flags);
        pos += size;
        if (fsize > 0 && i == 0 && pos > fsize) {
            av_log(s, AV_LOG_ERROR, "File ends before first packet\n");
            return AVERROR_INVALIDDATA;
        }
    }
    for (i = 1; i < pmp->num_streams; i++) {
        AVStream *ast = avformat_new_stream(s, NULL);
        if (!ast)
            return AVERROR(ENOMEM);
        ast->codec->codec_type = AVMEDIA_TYPE_AUDIO;
        ast->codec->codec_id = audio_codec_id;
        ast->codec->channels = channels;
        ast->codec->sample_rate = srate;
        avpriv_set_pts_info(ast, 32, 1, srate);
    }
    return 0;
}

static int pmp_packet(AVFormatContext *s, AVPacket *pkt)
{
    PMPContext *pmp = s->priv_data;
    AVIOContext *pb = s->pb;
    int ret = 0;
    int i;

    if (url_feof(pb))
        return AVERROR_EOF;
    if (pmp->cur_stream == 0) {
        int num_packets;
        pmp->audio_packets = avio_r8(pb);
        if (!pmp->audio_packets) {
<<<<<<< HEAD
            avpriv_request_sample(s, "0 audio packets");
            return AVERROR_PATCHWELCOME;
        }
=======
            av_log(s, AV_LOG_ERROR, "No audio packets.\n");
            return AVERROR_INVALIDDATA;
        }

>>>>>>> 1b5d065c
        num_packets = (pmp->num_streams - 1) * pmp->audio_packets + 1;
        avio_skip(pb, 8);
        pmp->current_packet = 0;
        av_fast_malloc(&pmp->packet_sizes,
                       &pmp->packet_sizes_alloc,
                       num_packets * sizeof(*pmp->packet_sizes));
        if (!pmp->packet_sizes_alloc) {
            av_log(s, AV_LOG_ERROR, "Cannot (re)allocate packet buffer\n");
            return AVERROR(ENOMEM);
        }
        for (i = 0; i < num_packets; i++)
            pmp->packet_sizes[i] = avio_rl32(pb);
    }
    ret = av_get_packet(pb, pkt, pmp->packet_sizes[pmp->current_packet]);
    if (ret >= 0) {
        ret = 0;
        // FIXME: this is a hack that should be removed once
        // compute_pkt_fields() can handle timestamps properly
        if (pmp->cur_stream == 0)
            pkt->dts = s->streams[0]->cur_dts++;
        pkt->stream_index = pmp->cur_stream;
    }
    if (pmp->current_packet % pmp->audio_packets == 0)
        pmp->cur_stream = (pmp->cur_stream + 1) % pmp->num_streams;
    pmp->current_packet++;
    return ret;
}

static int pmp_seek(AVFormatContext *s, int stream_index, int64_t ts, int flags)
{
    PMPContext *pmp = s->priv_data;
    pmp->cur_stream = 0;
    // fall back on default seek now
    return -1;
}

static int pmp_close(AVFormatContext *s)
{
    PMPContext *pmp = s->priv_data;
    av_freep(&pmp->packet_sizes);
    return 0;
}

AVInputFormat ff_pmp_demuxer = {
    .name           = "pmp",
    .long_name      = NULL_IF_CONFIG_SMALL("Playstation Portable PMP"),
    .priv_data_size = sizeof(PMPContext),
    .read_probe     = pmp_probe,
    .read_header    = pmp_header,
    .read_packet    = pmp_packet,
    .read_seek      = pmp_seek,
    .read_close     = pmp_close,
};<|MERGE_RESOLUTION|>--- conflicted
+++ resolved
@@ -138,17 +138,12 @@
     if (pmp->cur_stream == 0) {
         int num_packets;
         pmp->audio_packets = avio_r8(pb);
+
         if (!pmp->audio_packets) {
-<<<<<<< HEAD
-            avpriv_request_sample(s, "0 audio packets");
-            return AVERROR_PATCHWELCOME;
-        }
-=======
             av_log(s, AV_LOG_ERROR, "No audio packets.\n");
             return AVERROR_INVALIDDATA;
         }
 
->>>>>>> 1b5d065c
         num_packets = (pmp->num_streams - 1) * pmp->audio_packets + 1;
         avio_skip(pb, 8);
         pmp->current_packet = 0;
