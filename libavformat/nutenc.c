/*
 * nut muxer
 * Copyright (c) 2004-2007 Michael Niedermayer
 *
 * This file is part of FFmpeg.
 *
 * FFmpeg is free software; you can redistribute it and/or
 * modify it under the terms of the GNU Lesser General Public
 * License as published by the Free Software Foundation; either
 * version 2.1 of the License, or (at your option) any later version.
 *
 * FFmpeg is distributed in the hope that it will be useful,
 * but WITHOUT ANY WARRANTY; without even the implied warranty of
 * MERCHANTABILITY or FITNESS FOR A PARTICULAR PURPOSE.  See the GNU
 * Lesser General Public License for more details.
 *
 * You should have received a copy of the GNU Lesser General Public
 * License along with FFmpeg; if not, write to the Free Software
 * Foundation, Inc., 51 Franklin Street, Fifth Floor, Boston, MA 02110-1301 USA
 */

#include "libavutil/intreadwrite.h"
#include "libavutil/mathematics.h"
#include "libavutil/tree.h"
#include "libavutil/dict.h"
#include "libavutil/avassert.h"
#include "libavcodec/mpegaudiodata.h"
#include "nut.h"
#include "internal.h"
#include "avio_internal.h"

static int find_expected_header(AVCodecContext *c, int size, int key_frame, uint8_t out[64]){
    int sample_rate= c->sample_rate;

    if(size>4096)
        return 0;

    AV_WB24(out, 1);

    if(c->codec_id == AV_CODEC_ID_MPEG4){
        if(key_frame){
            return 3;
        }else{
            out[3]= 0xB6;
            return 4;
        }
    }else if(c->codec_id == AV_CODEC_ID_MPEG1VIDEO || c->codec_id == AV_CODEC_ID_MPEG2VIDEO){
        return 3;
    }else if(c->codec_id == AV_CODEC_ID_H264){
        return 3;
    }else if(c->codec_id == AV_CODEC_ID_MP3 || c->codec_id == AV_CODEC_ID_MP2){
        int lsf, mpeg25, sample_rate_index, bitrate_index, frame_size;
        int layer= c->codec_id == AV_CODEC_ID_MP3 ? 3 : 2;
        unsigned int header= 0xFFF00000;

        lsf     = sample_rate < (24000+32000)/2;
        mpeg25  = sample_rate < (12000+16000)/2;
        sample_rate <<= lsf + mpeg25;
        if     (sample_rate < (32000 + 44100)/2) sample_rate_index=2;
        else if(sample_rate < (44100 + 48000)/2) sample_rate_index=0;
        else                                     sample_rate_index=1;

        sample_rate= avpriv_mpa_freq_tab[sample_rate_index] >> (lsf + mpeg25);

        for(bitrate_index=2; bitrate_index<30; bitrate_index++){
            frame_size = avpriv_mpa_bitrate_tab[lsf][layer-1][bitrate_index>>1];
            frame_size = (frame_size * 144000) / (sample_rate << lsf) + (bitrate_index&1);

            if(frame_size == size)
                break;
        }

        header |= (!lsf)<<19;
        header |= (4-layer)<<17;
        header |= 1<<16; //no crc
        AV_WB32(out, header);
        if(size <= 0)
            return 2; //we guess there is no crc, if there is one the user clearly does not care about overhead
        if(bitrate_index == 30)
            return -1; //something is wrong ...

        header |= (bitrate_index>>1)<<12;
        header |= sample_rate_index<<10;
        header |= (bitrate_index&1)<<9;

        return 2; //FIXME actually put the needed ones in build_elision_headers()
        return 3; //we guess that the private bit is not set
//FIXME the above assumptions should be checked, if these turn out false too often something should be done
    }
    return 0;
}

static int find_header_idx(AVFormatContext *s, AVCodecContext *c, int size, int frame_type){
    NUTContext *nut = s->priv_data;
    uint8_t out[64];
    int i;
    int len= find_expected_header(c, size, frame_type, out);

//av_log(NULL, AV_LOG_ERROR, "expected_h len=%d size=%d codec_id=%d\n", len, size, c->codec_id);

    for(i=1; i<nut->header_count; i++){
        if(   len == nut->header_len[i]
           && !memcmp(out, nut->header[i], len)){
//    av_log(NULL, AV_LOG_ERROR, "found %d\n", i);
            return i;
        }
    }
//    av_log(NULL, AV_LOG_ERROR, "nothing found\n");
    return 0;
}

static void build_elision_headers(AVFormatContext *s){
    NUTContext *nut = s->priv_data;
    int i;
    //FIXME this is lame
    //FIXME write a 2pass mode to find the maximal headers
    static const uint8_t headers[][5]={
        {3, 0x00, 0x00, 0x01},
        {4, 0x00, 0x00, 0x01, 0xB6},
        {2, 0xFF, 0xFA}, //mp3+crc
        {2, 0xFF, 0xFB}, //mp3
        {2, 0xFF, 0xFC}, //mp2+crc
        {2, 0xFF, 0xFD}, //mp2
    };

    nut->header_count= 7;
    for(i=1; i<nut->header_count; i++){
        nut->header_len[i]=  headers[i-1][0];
        nut->header    [i]= &headers[i-1][1];
    }
}

static void build_frame_code(AVFormatContext *s){
    NUTContext *nut = s->priv_data;
    int key_frame, index, pred, stream_id;
    int start=1;
    int end= 254;
    int keyframe_0_esc= s->nb_streams > 2;
    int pred_table[10];
    FrameCode *ft;

    ft= &nut->frame_code[start];
    ft->flags= FLAG_CODED;
    ft->size_mul=1;
    ft->pts_delta=1;
    start++;

    if(keyframe_0_esc){
        /* keyframe = 0 escape */
        FrameCode *ft= &nut->frame_code[start];
        ft->flags= FLAG_STREAM_ID | FLAG_SIZE_MSB | FLAG_CODED_PTS;
        ft->size_mul=1;
        start++;
    }

    for(stream_id= 0; stream_id<s->nb_streams; stream_id++){
        int start2= start + (end-start)*stream_id / s->nb_streams;
        int end2  = start + (end-start)*(stream_id+1) / s->nb_streams;
        AVCodecContext *codec = s->streams[stream_id]->codec;
        int is_audio= codec->codec_type == AVMEDIA_TYPE_AUDIO;
        int intra_only= /*codec->intra_only || */is_audio;
        int pred_count;

        for(key_frame=0; key_frame<2; key_frame++){
            if(intra_only && keyframe_0_esc && key_frame==0)
                continue;

            {
                FrameCode *ft= &nut->frame_code[start2];
                ft->flags= FLAG_KEY*key_frame;
                ft->flags|= FLAG_SIZE_MSB | FLAG_CODED_PTS;
                ft->stream_id= stream_id;
                ft->size_mul=1;
                if(is_audio)
                    ft->header_idx= find_header_idx(s, codec, -1, key_frame);
                start2++;
            }
        }

        key_frame= intra_only;
#if 1
        if(is_audio){
            int frame_bytes= codec->frame_size*(int64_t)codec->bit_rate / (8*codec->sample_rate);
            int pts;
            for(pts=0; pts<2; pts++){
                for(pred=0; pred<2; pred++){
                    FrameCode *ft= &nut->frame_code[start2];
                    ft->flags= FLAG_KEY*key_frame;
                    ft->stream_id= stream_id;
                    ft->size_mul=frame_bytes + 2;
                    ft->size_lsb=frame_bytes + pred;
                    ft->pts_delta=pts;
                    ft->header_idx= find_header_idx(s, codec, frame_bytes + pred, key_frame);
                    start2++;
                }
            }
        }else{
            FrameCode *ft= &nut->frame_code[start2];
            ft->flags= FLAG_KEY | FLAG_SIZE_MSB;
            ft->stream_id= stream_id;
            ft->size_mul=1;
            ft->pts_delta=1;
            start2++;
        }
#endif

        if(codec->has_b_frames){
            pred_count=5;
            pred_table[0]=-2;
            pred_table[1]=-1;
            pred_table[2]=1;
            pred_table[3]=3;
            pred_table[4]=4;
        }else if(codec->codec_id == AV_CODEC_ID_VORBIS){
            pred_count=3;
            pred_table[0]=2;
            pred_table[1]=9;
            pred_table[2]=16;
        }else{
            pred_count=1;
            pred_table[0]=1;
        }

        for(pred=0; pred<pred_count; pred++){
            int start3= start2 + (end2-start2)*pred / pred_count;
            int end3  = start2 + (end2-start2)*(pred+1) / pred_count;

            for(index=start3; index<end3; index++){
                FrameCode *ft= &nut->frame_code[index];
                ft->flags= FLAG_KEY*key_frame;
                ft->flags|= FLAG_SIZE_MSB;
                ft->stream_id= stream_id;
//FIXME use single byte size and pred from last
                ft->size_mul= end3-start3;
                ft->size_lsb= index - start3;
                ft->pts_delta= pred_table[pred];
                if(is_audio)
                    ft->header_idx= find_header_idx(s, codec, -1, key_frame);
            }
        }
    }
    memmove(&nut->frame_code['N'+1], &nut->frame_code['N'], sizeof(FrameCode)*(255-'N'));
    nut->frame_code[  0].flags=
    nut->frame_code[255].flags=
    nut->frame_code['N'].flags= FLAG_INVALID;
}

static void put_tt(NUTContext *nut, AVRational *time_base, AVIOContext *bc, uint64_t val){
    val *= nut->time_base_count;
    val += time_base - nut->time_base;
    ff_put_v(bc, val);
}

/**
 * Store a string as vb.
 */
static void put_str(AVIOContext *bc, const char *string){
    int len= strlen(string);

    ff_put_v(bc, len);
    avio_write(bc, string, len);
}

static void put_s(AVIOContext *bc, int64_t val){
    ff_put_v(bc, 2*FFABS(val) - (val>0));
}

#ifdef TRACE
static inline void ff_put_v_trace(AVIOContext *bc, uint64_t v, char *file, char *func, int line){
    av_log(NULL, AV_LOG_DEBUG, "ff_put_v %5"PRId64" / %"PRIX64" in %s %s:%d\n", v, v, file, func, line);

    ff_put_v(bc, v);
}

static inline void put_s_trace(AVIOContext *bc, int64_t v, char *file, char *func, int line){
    av_log(NULL, AV_LOG_DEBUG, "put_s %5"PRId64" / %"PRIX64" in %s %s:%d\n", v, v, file, func, line);

    put_s(bc, v);
}
#define ff_put_v(bc, v)  ff_put_v_trace(bc, v, __FILE__, __PRETTY_FUNCTION__, __LINE__)
#define put_s(bc, v)  put_s_trace(bc, v, __FILE__, __PRETTY_FUNCTION__, __LINE__)
#endif

//FIXME remove calculate_checksum
static void put_packet(NUTContext *nut, AVIOContext *bc, AVIOContext *dyn_bc, int calculate_checksum, uint64_t startcode){
    uint8_t *dyn_buf=NULL;
    int dyn_size= avio_close_dyn_buf(dyn_bc, &dyn_buf);
    int forw_ptr= dyn_size + 4*calculate_checksum;

    if(forw_ptr > 4096)
        ffio_init_checksum(bc, ff_crc04C11DB7_update, 0);
    avio_wb64(bc, startcode);
    ff_put_v(bc, forw_ptr);
    if(forw_ptr > 4096)
        avio_wl32(bc, ffio_get_checksum(bc));

    if(calculate_checksum)
        ffio_init_checksum(bc, ff_crc04C11DB7_update, 0);
    avio_write(bc, dyn_buf, dyn_size);
    if(calculate_checksum)
        avio_wl32(bc, ffio_get_checksum(bc));

    av_free(dyn_buf);
}

static void write_mainheader(NUTContext *nut, AVIOContext *bc){
    int i, j, tmp_pts, tmp_flags, tmp_stream, tmp_mul, tmp_size, tmp_fields, tmp_head_idx;
    int64_t tmp_match;

    ff_put_v(bc, 3); /* version */
    ff_put_v(bc, nut->avf->nb_streams);
    ff_put_v(bc, nut->max_distance);
    ff_put_v(bc, nut->time_base_count);

    for(i=0; i<nut->time_base_count; i++){
        ff_put_v(bc, nut->time_base[i].num);
        ff_put_v(bc, nut->time_base[i].den);
    }

    tmp_pts=0;
    tmp_mul=1;
    tmp_stream=0;
    tmp_match= 1-(1LL<<62);
    tmp_head_idx= 0;
    for(i=0; i<256;){
        tmp_fields=0;
        tmp_size=0;
//        tmp_res=0;
        if(tmp_pts    != nut->frame_code[i].pts_delta) tmp_fields=1;
        if(tmp_mul    != nut->frame_code[i].size_mul ) tmp_fields=2;
        if(tmp_stream != nut->frame_code[i].stream_id) tmp_fields=3;
        if(tmp_size   != nut->frame_code[i].size_lsb ) tmp_fields=4;
//        if(tmp_res    != nut->frame_code[i].res            ) tmp_fields=5;
        if(tmp_head_idx!=nut->frame_code[i].header_idx)tmp_fields=8;

        tmp_pts   = nut->frame_code[i].pts_delta;
        tmp_flags = nut->frame_code[i].flags;
        tmp_stream= nut->frame_code[i].stream_id;
        tmp_mul   = nut->frame_code[i].size_mul;
        tmp_size  = nut->frame_code[i].size_lsb;
//        tmp_res   = nut->frame_code[i].res;
        tmp_head_idx= nut->frame_code[i].header_idx;

        for(j=0; i<256; j++,i++){
            if(i == 'N'){
                j--;
                continue;
            }
            if(nut->frame_code[i].pts_delta != tmp_pts   ) break;
            if(nut->frame_code[i].flags     != tmp_flags ) break;
            if(nut->frame_code[i].stream_id != tmp_stream) break;
            if(nut->frame_code[i].size_mul  != tmp_mul   ) break;
            if(nut->frame_code[i].size_lsb  != tmp_size+j) break;
//            if(nut->frame_code[i].res       != tmp_res   ) break;
            if(nut->frame_code[i].header_idx!= tmp_head_idx) break;
        }
        if(j != tmp_mul - tmp_size) tmp_fields=6;

        ff_put_v(bc, tmp_flags);
        ff_put_v(bc, tmp_fields);
        if(tmp_fields>0) put_s(bc, tmp_pts);
        if(tmp_fields>1) ff_put_v(bc, tmp_mul);
        if(tmp_fields>2) ff_put_v(bc, tmp_stream);
        if(tmp_fields>3) ff_put_v(bc, tmp_size);
        if(tmp_fields>4) ff_put_v(bc, 0 /*tmp_res*/);
        if(tmp_fields>5) ff_put_v(bc, j);
        if(tmp_fields>6) ff_put_v(bc, tmp_match);
        if(tmp_fields>7) ff_put_v(bc, tmp_head_idx);
    }
    ff_put_v(bc, nut->header_count-1);
    for(i=1; i<nut->header_count; i++){
        ff_put_v(bc, nut->header_len[i]);
        avio_write(bc, nut->header[i], nut->header_len[i]);
    }
}

static int write_streamheader(AVFormatContext *avctx, AVIOContext *bc, AVStream *st, int i){
    NUTContext *nut = avctx->priv_data;
    AVCodecContext *codec = st->codec;
    ff_put_v(bc, i);
    switch(codec->codec_type){
    case AVMEDIA_TYPE_VIDEO: ff_put_v(bc, 0); break;
    case AVMEDIA_TYPE_AUDIO: ff_put_v(bc, 1); break;
    case AVMEDIA_TYPE_SUBTITLE: ff_put_v(bc, 2); break;
    default              : ff_put_v(bc, 3); break;
    }
    ff_put_v(bc, 4);
    if (codec->codec_tag){
        avio_wl32(bc, codec->codec_tag);
    } else {
        av_log(avctx, AV_LOG_ERROR, "No codec tag defined for stream %d\n", i);
        return AVERROR(EINVAL);
    }

    ff_put_v(bc, nut->stream[i].time_base - nut->time_base);
    ff_put_v(bc, nut->stream[i].msb_pts_shift);
    ff_put_v(bc, nut->stream[i].max_pts_distance);
    ff_put_v(bc, codec->has_b_frames);
    avio_w8(bc, 0); /* flags: 0x1 - fixed_fps, 0x2 - index_present */

    ff_put_v(bc, codec->extradata_size);
    avio_write(bc, codec->extradata, codec->extradata_size);

    switch(codec->codec_type){
    case AVMEDIA_TYPE_AUDIO:
        ff_put_v(bc, codec->sample_rate);
        ff_put_v(bc, 1);
        ff_put_v(bc, codec->channels);
        break;
    case AVMEDIA_TYPE_VIDEO:
        ff_put_v(bc, codec->width);
        ff_put_v(bc, codec->height);

        if(st->sample_aspect_ratio.num<=0 || st->sample_aspect_ratio.den<=0){
            ff_put_v(bc, 0);
            ff_put_v(bc, 0);
        }else{
            ff_put_v(bc, st->sample_aspect_ratio.num);
            ff_put_v(bc, st->sample_aspect_ratio.den);
        }
        ff_put_v(bc, 0); /* csp type -- unknown */
        break;
    default:
        break;
    }
    return 0;
}

static int add_info(AVIOContext *bc, const char *type, const char *value){
    put_str(bc, type);
    put_s(bc, -1);
    put_str(bc, value);
    return 1;
}

static int write_globalinfo(NUTContext *nut, AVIOContext *bc){
    AVFormatContext *s= nut->avf;
    AVDictionaryEntry *t = NULL;
    AVIOContext *dyn_bc;
    uint8_t *dyn_buf=NULL;
    int count=0, dyn_size;
    int ret = avio_open_dyn_buf(&dyn_bc);
    if(ret < 0)
        return ret;

    while ((t = av_dict_get(s->metadata, "", t, AV_DICT_IGNORE_SUFFIX)))
        count += add_info(dyn_bc, t->key, t->value);

    ff_put_v(bc, 0); //stream_if_plus1
    ff_put_v(bc, 0); //chapter_id
    ff_put_v(bc, 0); //timestamp_start
    ff_put_v(bc, 0); //length

    ff_put_v(bc, count);

    dyn_size= avio_close_dyn_buf(dyn_bc, &dyn_buf);
    avio_write(bc, dyn_buf, dyn_size);
    av_free(dyn_buf);
    return 0;
}

static int write_streaminfo(NUTContext *nut, AVIOContext *bc, int stream_id){
    AVFormatContext *s= nut->avf;
    AVStream* st = s->streams[stream_id];
    AVDictionaryEntry *t = NULL;
    AVIOContext *dyn_bc;
    uint8_t *dyn_buf=NULL;
    int count=0, dyn_size, i;
    int ret = avio_open_dyn_buf(&dyn_bc);
    if(ret < 0)
        return ret;

    while ((t = av_dict_get(st->metadata, "", t, AV_DICT_IGNORE_SUFFIX)))
        count += add_info(dyn_bc, t->key, t->value);
    for (i=0; ff_nut_dispositions[i].flag; ++i) {
        if (st->disposition & ff_nut_dispositions[i].flag)
            count += add_info(dyn_bc, "Disposition", ff_nut_dispositions[i].str);
    }
    dyn_size = avio_close_dyn_buf(dyn_bc, &dyn_buf);

    if (count) {
        ff_put_v(bc, stream_id + 1); //stream_id_plus1
        ff_put_v(bc, 0); //chapter_id
        ff_put_v(bc, 0); //timestamp_start
        ff_put_v(bc, 0); //length

        ff_put_v(bc, count);

        avio_write(bc, dyn_buf, dyn_size);
    }

    av_free(dyn_buf);
    return count;
}

static int write_chapter(NUTContext *nut, AVIOContext *bc, int id)
{
    AVIOContext *dyn_bc;
    uint8_t *dyn_buf = NULL;
    AVDictionaryEntry *t = NULL;
    AVChapter *ch    = nut->avf->chapters[id];
    int ret, dyn_size, count = 0;

    ret = avio_open_dyn_buf(&dyn_bc);
    if (ret < 0)
        return ret;

    ff_put_v(bc, 0);                                        // stream_id_plus1
    put_s(bc, id + 1);                                      // chapter_id
    put_tt(nut, nut->chapter[id].time_base, bc, ch->start); // chapter_start
    ff_put_v(bc, ch->end - ch->start);                      // chapter_len

    while ((t = av_dict_get(ch->metadata, "", t, AV_DICT_IGNORE_SUFFIX)))
        count += add_info(dyn_bc, t->key, t->value);

    ff_put_v(bc, count);

    dyn_size = avio_close_dyn_buf(dyn_bc, &dyn_buf);
    avio_write(bc, dyn_buf, dyn_size);
    av_freep(&dyn_buf);
    return 0;
}

static int write_index(NUTContext *nut, AVIOContext *bc){
    int i;
    Syncpoint dummy= { .pos= 0 };
    Syncpoint *next_node[2] = { NULL };
    int64_t startpos = avio_tell(bc);
    int64_t payload_size;

    put_tt(nut, nut->max_pts_tb, bc, nut->max_pts);

    ff_put_v(bc, nut->sp_count);

    for(i=0; i<nut->sp_count; i++){
        av_tree_find(nut->syncpoints, &dummy, (void *) ff_nut_sp_pos_cmp, (void**)next_node);
        ff_put_v(bc, (next_node[1]->pos >> 4) - (dummy.pos>>4));
        dummy.pos = next_node[1]->pos;
    }

    for(i=0; i<nut->avf->nb_streams; i++){
        StreamContext *nus= &nut->stream[i];
        int64_t last_pts= -1;
        int j, k;
        for(j=0; j<nut->sp_count; j++){
            int flag = (nus->keyframe_pts[j] != AV_NOPTS_VALUE) ^ (j+1 == nut->sp_count);
            int n = 0;
            for(; j<nut->sp_count && (nus->keyframe_pts[j] != AV_NOPTS_VALUE) == flag; j++)
                n++;

            ff_put_v(bc, 1 + 2*flag + 4*n);
            for(k= j - n; k<=j && k<nut->sp_count; k++) {
                if(nus->keyframe_pts[k] == AV_NOPTS_VALUE)
                    continue;
                av_assert0(nus->keyframe_pts[k] > last_pts);
                ff_put_v(bc, nus->keyframe_pts[k] - last_pts);
                last_pts = nus->keyframe_pts[k];
            }
        }
    }

    payload_size = avio_tell(bc) - startpos + 8 + 4;

    avio_wb64(bc, 8 + payload_size + av_log2(payload_size) / 7 + 1 + 4*(payload_size > 4096));

    return 0;
}

static int write_headers(AVFormatContext *avctx, AVIOContext *bc){
    NUTContext *nut = avctx->priv_data;
    AVIOContext *dyn_bc;
    int i, ret;

    ff_metadata_conv_ctx(avctx, ff_nut_metadata_conv, NULL);

    ret = avio_open_dyn_buf(&dyn_bc);
    if(ret < 0)
        return ret;
    write_mainheader(nut, dyn_bc);
    put_packet(nut, bc, dyn_bc, 1, MAIN_STARTCODE);

    for (i=0; i < nut->avf->nb_streams; i++){
        ret = avio_open_dyn_buf(&dyn_bc);
        if(ret < 0)
            return ret;
        if ((ret = write_streamheader(avctx, dyn_bc, nut->avf->streams[i], i)) < 0)
            return ret;
        put_packet(nut, bc, dyn_bc, 1, STREAM_STARTCODE);
    }

    ret = avio_open_dyn_buf(&dyn_bc);
    if(ret < 0)
        return ret;
    write_globalinfo(nut, dyn_bc);
    put_packet(nut, bc, dyn_bc, 1, INFO_STARTCODE);

    for (i = 0; i < nut->avf->nb_streams; i++) {
        ret = avio_open_dyn_buf(&dyn_bc);
        if(ret < 0)
            return ret;
        ret = write_streaminfo(nut, dyn_bc, i);
        if (ret < 0)
            return ret;
        if (ret > 0)
            put_packet(nut, bc, dyn_bc, 1, INFO_STARTCODE);
        else {
            uint8_t* buf;
            avio_close_dyn_buf(dyn_bc, &buf);
            av_free(buf);
        }
    }

    for (i = 0; i < nut->avf->nb_chapters; i++) {
        ret = avio_open_dyn_buf(&dyn_bc);
        if (ret < 0)
            return ret;
        ret = write_chapter(nut, dyn_bc, i);
        if (ret < 0) {
            uint8_t *buf;
            avio_close_dyn_buf(dyn_bc, &buf);
            av_freep(&buf);
            return ret;
        }
        put_packet(nut, bc, dyn_bc, 1, INFO_STARTCODE);
    }

    nut->last_syncpoint_pos= INT_MIN;
    nut->header_count++;
    return 0;
}

static int nut_write_header(AVFormatContext *s){
    NUTContext *nut = s->priv_data;
    AVIOContext *bc = s->pb;
    int i, j, ret;

    nut->avf= s;

    nut->stream   = av_mallocz(sizeof(StreamContext)*s->nb_streams);
    nut->chapter  = av_mallocz(sizeof(ChapterContext)*s->nb_chapters);
    nut->time_base= av_mallocz(sizeof(AVRational   )*(s->nb_streams +
                                                      s->nb_chapters));
    if (!nut->stream || !nut->chapter || !nut->time_base) {
        av_freep(&nut->stream);
        av_freep(&nut->chapter);
        av_freep(&nut->time_base);
        return AVERROR(ENOMEM);
    }

    for(i=0; i<s->nb_streams; i++){
        AVStream *st= s->streams[i];
        int ssize;
        AVRational time_base;
        ff_parse_specific_params(st->codec, &time_base.den, &ssize, &time_base.num);

        avpriv_set_pts_info(st, 64, time_base.num, time_base.den);

        for(j=0; j<nut->time_base_count; j++){
            if(!memcmp(&time_base, &nut->time_base[j], sizeof(AVRational))){
                break;
            }
        }
        nut->time_base[j]= time_base;
        nut->stream[i].time_base= &nut->time_base[j];
        if(j==nut->time_base_count)
            nut->time_base_count++;

        if(INT64_C(1000) * time_base.num >= time_base.den)
            nut->stream[i].msb_pts_shift = 7;
        else
            nut->stream[i].msb_pts_shift = 14;
        nut->stream[i].max_pts_distance= FFMAX(time_base.den, time_base.num) / time_base.num;
    }

    for (i = 0; i < s->nb_chapters; i++) {
        AVChapter *ch = s->chapters[i];

        for (j = 0; j < nut->time_base_count; j++) {
            if (!memcmp(&ch->time_base, &nut->time_base[j], sizeof(AVRational)))
                break;
        }

        nut->time_base[j] = ch->time_base;
        nut->chapter[i].time_base = &nut->time_base[j];
        if(j == nut->time_base_count)
            nut->time_base_count++;
    }

    nut->max_distance = MAX_DISTANCE;
    build_elision_headers(s);
    build_frame_code(s);
    av_assert0(nut->frame_code['N'].flags == FLAG_INVALID);

    avio_write(bc, ID_STRING, strlen(ID_STRING));
    avio_w8(bc, 0);

    if ((ret = write_headers(s, bc)) < 0)
        return ret;

    avio_flush(bc);

    //FIXME index

    return 0;
}

static int get_needed_flags(NUTContext *nut, StreamContext *nus, FrameCode *fc, AVPacket *pkt){
    int flags= 0;

    if(pkt->flags & AV_PKT_FLAG_KEY             ) flags |= FLAG_KEY;
    if(pkt->stream_index != fc->stream_id       ) flags |= FLAG_STREAM_ID;
    if(pkt->size / fc->size_mul                 ) flags |= FLAG_SIZE_MSB;
    if(pkt->pts - nus->last_pts != fc->pts_delta) flags |= FLAG_CODED_PTS;
    if(pkt->size > 2*nut->max_distance          ) flags |= FLAG_CHECKSUM;
    if(FFABS(pkt->pts - nus->last_pts)
                         > nus->max_pts_distance) flags |= FLAG_CHECKSUM;
    if(   pkt->size < nut->header_len[fc->header_idx]
       || (pkt->size > 4096 && fc->header_idx)
       || memcmp(pkt->data, nut->header[fc->header_idx], nut->header_len[fc->header_idx]))
                                                  flags |= FLAG_HEADER_IDX;

    return flags | (fc->flags & FLAG_CODED);
}

static int find_best_header_idx(NUTContext *nut, AVPacket *pkt){
    int i;
    int best_i  = 0;
    int best_len= 0;

    if(pkt->size > 4096)
        return 0;

    for(i=1; i<nut->header_count; i++){
        if(   pkt->size >= nut->header_len[i]
           &&  nut->header_len[i] > best_len
           && !memcmp(pkt->data, nut->header[i], nut->header_len[i])){
            best_i= i;
            best_len= nut->header_len[i];
        }
    }
    return best_i;
}

static int nut_write_packet(AVFormatContext *s, AVPacket *pkt){
    NUTContext *nut = s->priv_data;
    StreamContext *nus= &nut->stream[pkt->stream_index];
    AVIOContext *bc = s->pb, *dyn_bc;
    FrameCode *fc;
    int64_t coded_pts;
    int best_length, frame_code, flags, needed_flags, i, header_idx, best_header_idx;
    int key_frame = !!(pkt->flags & AV_PKT_FLAG_KEY);
    int store_sp=0;
    int ret;

    if (pkt->pts < 0) {
        av_log(s, AV_LOG_ERROR, "Invalid negative packet pts %"PRId64" in input\n", pkt->pts);
        return AVERROR(EINVAL);
    }

    if(1LL<<(20+3*nut->header_count) <= avio_tell(bc))
        write_headers(s, bc);

    if(key_frame && !(nus->last_flags & FLAG_KEY))
        store_sp= 1;

    if(pkt->size + 30/*FIXME check*/ + avio_tell(bc) >= nut->last_syncpoint_pos + nut->max_distance)
        store_sp= 1;

//FIXME: Ensure store_sp is 1 in the first place.

    if(store_sp){
        Syncpoint *sp, dummy= {.pos= INT64_MAX};

        ff_nut_reset_ts(nut, *nus->time_base, pkt->dts);
        for(i=0; i<s->nb_streams; i++){
            AVStream *st= s->streams[i];
            int64_t dts_tb = av_rescale_rnd(pkt->dts,
                nus->time_base->num * (int64_t)nut->stream[i].time_base->den,
                nus->time_base->den * (int64_t)nut->stream[i].time_base->num,
                AV_ROUND_DOWN);
            int index= av_index_search_timestamp(st, dts_tb, AVSEEK_FLAG_BACKWARD);
            if(index>=0) dummy.pos= FFMIN(dummy.pos, st->index_entries[index].pos);
        }
        if(dummy.pos == INT64_MAX)
            dummy.pos= 0;
        sp= av_tree_find(nut->syncpoints, &dummy, (void *) ff_nut_sp_pos_cmp,
                         NULL);

        nut->last_syncpoint_pos= avio_tell(bc);
        ret = avio_open_dyn_buf(&dyn_bc);
        if(ret < 0)
            return ret;
        put_tt(nut, nus->time_base, dyn_bc, pkt->dts);
        ff_put_v(dyn_bc, sp ? (nut->last_syncpoint_pos - sp->pos)>>4 : 0);
        put_packet(nut, bc, dyn_bc, 1, SYNCPOINT_STARTCODE);

        ff_nut_add_sp(nut, nut->last_syncpoint_pos, 0/*unused*/, pkt->dts);

        if((1ll<<60) % nut->sp_count == 0)
            for(i=0; i<s->nb_streams; i++){
                int j;
                StreamContext *nus = &nut->stream[i];
                nus->keyframe_pts = av_realloc(nus->keyframe_pts, 2*nut->sp_count*sizeof(*nus->keyframe_pts));
                if(!nus->keyframe_pts)
                    return AVERROR(ENOMEM);
                for(j=nut->sp_count == 1 ? 0 : nut->sp_count; j<2*nut->sp_count; j++)
                    nus->keyframe_pts[j] = AV_NOPTS_VALUE;
        }
    }
    av_assert0(nus->last_pts != AV_NOPTS_VALUE);

    coded_pts = pkt->pts & ((1<<nus->msb_pts_shift)-1);
    if(ff_lsb2full(nus, coded_pts) != pkt->pts)
        coded_pts= pkt->pts + (1<<nus->msb_pts_shift);

    best_header_idx= find_best_header_idx(nut, pkt);

    best_length=INT_MAX;
    frame_code= -1;
    for(i=0; i<256; i++){
        int length= 0;
        FrameCode *fc= &nut->frame_code[i];
        int flags= fc->flags;

        if(flags & FLAG_INVALID)
            continue;
        needed_flags= get_needed_flags(nut, nus, fc, pkt);

        if(flags & FLAG_CODED){
            length++;
            flags = needed_flags;
        }

        if((flags & needed_flags) != needed_flags)
            continue;

        if((flags ^ needed_flags) & FLAG_KEY)
            continue;

        if(flags & FLAG_STREAM_ID)
            length+= ff_get_v_length(pkt->stream_index);

        if(pkt->size % fc->size_mul != fc->size_lsb)
            continue;
        if(flags & FLAG_SIZE_MSB)
            length += ff_get_v_length(pkt->size / fc->size_mul);

        if(flags & FLAG_CHECKSUM)
            length+=4;

        if(flags & FLAG_CODED_PTS)
            length += ff_get_v_length(coded_pts);

        if(   (flags & FLAG_CODED)
           && nut->header_len[best_header_idx] > nut->header_len[fc->header_idx]+1){
            flags |= FLAG_HEADER_IDX;
        }

        if(flags & FLAG_HEADER_IDX){
            length += 1 - nut->header_len[best_header_idx];
        }else{
            length -= nut->header_len[fc->header_idx];
        }

        length*=4;
        length+= !(flags & FLAG_CODED_PTS);
        length+= !(flags & FLAG_CHECKSUM);

        if(length < best_length){
            best_length= length;
            frame_code=i;
        }
    }
    av_assert0(frame_code != -1);
    fc= &nut->frame_code[frame_code];
    flags= fc->flags;
    needed_flags= get_needed_flags(nut, nus, fc, pkt);
    header_idx= fc->header_idx;

    ffio_init_checksum(bc, ff_crc04C11DB7_update, 0);
    avio_w8(bc, frame_code);
    if(flags & FLAG_CODED){
        ff_put_v(bc, (flags^needed_flags) & ~(FLAG_CODED));
        flags = needed_flags;
    }
    if(flags & FLAG_STREAM_ID)  ff_put_v(bc, pkt->stream_index);
    if(flags & FLAG_CODED_PTS)  ff_put_v(bc, coded_pts);
    if(flags & FLAG_SIZE_MSB)   ff_put_v(bc, pkt->size / fc->size_mul);
    if(flags & FLAG_HEADER_IDX) ff_put_v(bc, header_idx= best_header_idx);

    if(flags & FLAG_CHECKSUM)   avio_wl32(bc, ffio_get_checksum(bc));
    else                        ffio_get_checksum(bc);

    avio_write(bc, pkt->data + nut->header_len[header_idx], pkt->size - nut->header_len[header_idx]);
    nus->last_flags= flags;
    nus->last_pts= pkt->pts;

    //FIXME just store one per syncpoint
    if(flags & FLAG_KEY) {
        av_add_index_entry(
            s->streams[pkt->stream_index],
            nut->last_syncpoint_pos,
            pkt->pts,
            0,
            0,
            AVINDEX_KEYFRAME);
        if(nus->keyframe_pts && nus->keyframe_pts[nut->sp_count] == AV_NOPTS_VALUE)
            nus->keyframe_pts[nut->sp_count] = pkt->pts;
    }

    if(!nut->max_pts_tb || av_compare_ts(nut->max_pts, *nut->max_pts_tb, pkt->pts, *nus->time_base) < 0) {
        nut->max_pts = pkt->pts;
        nut->max_pts_tb = nus->time_base;
    }

    return 0;
}

static int nut_write_trailer(AVFormatContext *s){
    NUTContext *nut= s->priv_data;
    AVIOContext *bc = s->pb, *dyn_bc;
    int i, ret;

    while(nut->header_count<3)
        write_headers(s, bc);

<<<<<<< HEAD
    ret = avio_open_dyn_buf(&dyn_bc);
    if(ret >= 0) {
        write_index(nut, dyn_bc);
        put_packet(nut, bc, dyn_bc, 1, INDEX_STARTCODE);
    }

    avio_flush(bc);
=======
>>>>>>> 3f7fd59d
    ff_nut_free_sp(nut);
    for(i=0; i<s->nb_streams; i++)
        av_freep(&nut->stream[i].keyframe_pts);

    av_freep(&nut->stream);
    av_freep(&nut->chapter);
    av_freep(&nut->time_base);

    return 0;
}

AVOutputFormat ff_nut_muxer = {
    .name           = "nut",
    .long_name      = NULL_IF_CONFIG_SMALL("NUT"),
    .mime_type      = "video/x-nut",
    .extensions     = "nut",
    .priv_data_size = sizeof(NUTContext),
    .audio_codec    = CONFIG_LIBVORBIS ? AV_CODEC_ID_VORBIS :
                      CONFIG_LIBMP3LAME ? AV_CODEC_ID_MP3 : AV_CODEC_ID_MP2,
    .video_codec    = AV_CODEC_ID_MPEG4,
    .write_header   = nut_write_header,
    .write_packet   = nut_write_packet,
    .write_trailer  = nut_write_trailer,
    .flags          = AVFMT_GLOBALHEADER | AVFMT_VARIABLE_FPS,
    .codec_tag      = (const AVCodecTag * const []){
        ff_codec_bmp_tags, ff_nut_video_tags, ff_codec_wav_tags,
        ff_nut_subtitle_tags, 0
    },
};<|MERGE_RESOLUTION|>--- conflicted
+++ resolved
@@ -924,16 +924,12 @@
     while(nut->header_count<3)
         write_headers(s, bc);
 
-<<<<<<< HEAD
     ret = avio_open_dyn_buf(&dyn_bc);
     if(ret >= 0) {
         write_index(nut, dyn_bc);
         put_packet(nut, bc, dyn_bc, 1, INDEX_STARTCODE);
     }
 
-    avio_flush(bc);
-=======
->>>>>>> 3f7fd59d
     ff_nut_free_sp(nut);
     for(i=0; i<s->nb_streams; i++)
         av_freep(&nut->stream[i].keyframe_pts);
