--- conflicted
+++ resolved
@@ -135,9 +135,6 @@
 
     if (yop->video_packet.data) {
         *pkt                   =  yop->video_packet;
-<<<<<<< HEAD
-        memset(&yop->video_packet, 0, sizeof(yop->video_packet));
-=======
         yop->video_packet.data =  NULL;
         yop->video_packet.buf  =  NULL;
 #if FF_API_DESTRUCT_PACKET
@@ -146,7 +143,6 @@
 FF_ENABLE_DEPRECATION_WARNINGS
 #endif
         yop->video_packet.size =  0;
->>>>>>> d8b68660
         pkt->data[0]           =  yop->odd_frame;
         pkt->flags             |= AV_PKT_FLAG_KEY;
         yop->odd_frame         ^= 1;
