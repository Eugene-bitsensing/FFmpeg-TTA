--- conflicted
+++ resolved
@@ -784,14 +784,13 @@
 @end table
 
 @item segment_list_size @var{size}
-<<<<<<< HEAD
 Update the list file so that it contains at most the last @var{size}
 segments. If 0 the list file will contain all the segments. Default
 value is 0.
 
 @item segment_list_entry_prefix @var{prefix}
-Set @var{prefix} to prepend to the name of each entry filename. By
-default no prefix is applied.
+Prepend @var{prefix} to each entry. Useful to generate absolute paths.
+By default no prefix is applied.
 
 @item segment_list_type @var{type}
 Specify the format for the segment list file.
@@ -880,11 +879,6 @@
 stream key frame is found and the sequential number (starting from 0)
 of the frame is greater or equal to the next value in the list.
 
-=======
-Overwrite the listfile once it reaches @var{size} entries.
-@item segment_list_entry_prefix @var{prefix}
-Prepend @var{prefix} to each entry. Useful to generate absolute paths.
->>>>>>> 5c08ae4f
 @item segment_wrap @var{limit}
 Wrap around segment index once it reaches @var{limit}.
 
