--- conflicted
+++ resolved
@@ -100,7 +100,7 @@
     /* send the frame for encoding */
     ret = avcodec_send_frame(ctx, frame);
     if (ret < 0) {
-        fprintf(stderr, "error sending the frame to the encoder\n");
+        fprintf(stderr, "Error sending the frame to the encoder\n");
         exit(1);
     }
 
@@ -111,7 +111,7 @@
         if (ret == AVERROR(EAGAIN) || ret == AVERROR_EOF)
             return;
         else if (ret < 0) {
-            fprintf(stderr, "error encoding audio frame\n");
+            fprintf(stderr, "Error encoding audio frame\n");
             exit(1);
         }
 
@@ -210,15 +210,7 @@
     /* encode a single tone sound */
     t = 0;
     tincr = 2 * M_PI * 440.0 / c->sample_rate;
-<<<<<<< HEAD
     for (i = 0; i < 200; i++) {
-        av_init_packet(&pkt);
-        pkt.data = NULL; // packet data will be allocated by the encoder
-        pkt.size = 0;
-
-=======
-    for(i=0;i<200;i++) {
->>>>>>> f27e262d
         /* make sure the frame is writable -- makes a copy if the encoder
          * kept a reference internally */
         ret = av_frame_make_writable(frame);
@@ -233,40 +225,12 @@
                 samples[2*j + k] = samples[2*j];
             t += tincr;
         }
-<<<<<<< HEAD
-        /* encode the samples */
-        ret = avcodec_encode_audio2(c, &pkt, frame, &got_output);
-        if (ret < 0) {
-            fprintf(stderr, "Error encoding audio frame\n");
-            exit(1);
-        }
-        if (got_output) {
-            fwrite(pkt.data, 1, pkt.size, f);
-            av_packet_unref(&pkt);
-        }
-    }
-
-    /* get the delayed frames */
-    for (got_output = 1; got_output; i++) {
-        ret = avcodec_encode_audio2(c, &pkt, NULL, &got_output);
-        if (ret < 0) {
-            fprintf(stderr, "Error encoding frame\n");
-            exit(1);
-        }
-
-        if (got_output) {
-            fwrite(pkt.data, 1, pkt.size, f);
-            av_packet_unref(&pkt);
-        }
-    }
-=======
         encode(c, frame, pkt, f);
     }
 
     /* flush the encoder */
     encode(c, NULL, pkt, f);
 
->>>>>>> f27e262d
     fclose(f);
 
     av_frame_free(&frame);
