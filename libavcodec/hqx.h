/*
 * Canopus HQX decoder
 *
 * This file is part of FFmpeg.
 *
 * FFmpeg is free software; you can redistribute it and/or
 * modify it under the terms of the GNU Lesser General Public
 * License as published by the Free Software Foundation; either
 * version 2.1 of the License, or (at your option) any later version.
 *
 * FFmpeg is distributed in the hope that it will be useful,
 * but WITHOUT ANY WARRANTY; without even the implied warranty of
 * MERCHANTABILITY or FITNESS FOR A PARTICULAR PURPOSE.  See the GNU
 * Lesser General Public License for more details.
 *
 * You should have received a copy of the GNU Lesser General Public
 * License along with FFmpeg; if not, write to the Free Software
 * Foundation, Inc., 51 Franklin Street, Fifth Floor, Boston, MA 02110-1301 USA
 */

#ifndef AVCODEC_HQX_H
#define AVCODEC_HQX_H

#include <stdint.h>

#include "libavutil/frame.h"
#include "libavutil/mem.h"
#include "get_bits.h"
#include "hqxdsp.h"

enum HQXACMode {
    HQX_AC_Q0 = 0,
    HQX_AC_Q8,
    HQX_AC_Q16,
    HQX_AC_Q32,
    HQX_AC_Q64,
    HQX_AC_Q128,
    NUM_HQX_AC
};

typedef struct HQXLUT {
    int16_t lev;
    uint8_t run;
    int8_t  bits;
} HQXLUT;

typedef struct HQXAC {
    int lut_bits, extra_bits;
    const HQXLUT *lut;
} HQXAC;


typedef struct HQXSliceData
{
    DECLARE_ALIGNED(16, int16_t, block)[16][64];
    GetBitContext gb;

} HQXSliceData;

struct HQXContext;
typedef int (*mb_decode_func)(struct HQXContext *ctx, HQXSliceData * slice_data,
                              GetBitContext *gb, int x, int y);

<<<<<<< HEAD
=======
typedef int (*mb_decode_func)(struct HQXContext *ctx,
                              int slice_no, int x, int y);

typedef struct HQXSlice {
    GetBitContext gb;
    DECLARE_ALIGNED(16, int16_t, block)[16][64];
} HQXSlice;
>>>>>>> 5b5338f6

typedef struct HQXContext {
    HQXDSPContext hqxdsp;
    HQXSlice slice[16];

    AVFrame *pic;
    mb_decode_func decode_func;

    int format, dcb, width, height;
    int interlaced;

    HQXSliceData slice[17];

    uint8_t *src;
    unsigned int data_size;
    uint32_t slice_off[17];

    VLC cbp_vlc;
    VLC dc_vlc[3];
} HQXContext;

#define HQX_DC_VLC_BITS 9

extern const HQXAC ff_hqx_ac[NUM_HQX_AC];

int ff_hqx_init_vlcs(HQXContext *ctx);

#endif /* AVCODEC_HQX_H */<|MERGE_RESOLUTION|>--- conflicted
+++ resolved
@@ -49,20 +49,8 @@
     const HQXLUT *lut;
 } HQXAC;
 
+struct HQXContext;
 
-typedef struct HQXSliceData
-{
-    DECLARE_ALIGNED(16, int16_t, block)[16][64];
-    GetBitContext gb;
-
-} HQXSliceData;
-
-struct HQXContext;
-typedef int (*mb_decode_func)(struct HQXContext *ctx, HQXSliceData * slice_data,
-                              GetBitContext *gb, int x, int y);
-
-<<<<<<< HEAD
-=======
 typedef int (*mb_decode_func)(struct HQXContext *ctx,
                               int slice_no, int x, int y);
 
@@ -70,7 +58,6 @@
     GetBitContext gb;
     DECLARE_ALIGNED(16, int16_t, block)[16][64];
 } HQXSlice;
->>>>>>> 5b5338f6
 
 typedef struct HQXContext {
     HQXDSPContext hqxdsp;
@@ -81,8 +68,6 @@
 
     int format, dcb, width, height;
     int interlaced;
-
-    HQXSliceData slice[17];
 
     uint8_t *src;
     unsigned int data_size;
