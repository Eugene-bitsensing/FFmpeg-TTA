/*
 * FFV1 encoder
 *
 * Copyright (c) 2003-2013 Michael Niedermayer <michaelni@gmx.at>
 *
 * This file is part of FFmpeg.
 *
 * FFmpeg is free software; you can redistribute it and/or
 * modify it under the terms of the GNU Lesser General Public
 * License as published by the Free Software Foundation; either
 * version 2.1 of the License, or (at your option) any later version.
 *
 * FFmpeg is distributed in the hope that it will be useful,
 * but WITHOUT ANY WARRANTY; without even the implied warranty of
 * MERCHANTABILITY or FITNESS FOR A PARTICULAR PURPOSE.  See the GNU
 * Lesser General Public License for more details.
 *
 * You should have received a copy of the GNU Lesser General Public
 * License along with FFmpeg; if not, write to the Free Software
 * Foundation, Inc., 51 Franklin Street, Fifth Floor, Boston, MA 02110-1301 USA
 */

/**
 * @file
 * FF Video Codec 1 (a lossless codec) encoder
 */

#include "libavutil/attributes.h"
#include "libavutil/avassert.h"
#include "libavutil/crc.h"
#include "libavutil/opt.h"
#include "libavutil/imgutils.h"
#include "libavutil/pixdesc.h"
#include "libavutil/timer.h"
#include "avcodec.h"
#include "internal.h"
#include "put_bits.h"
#include "rangecoder.h"
#include "golomb.h"
#include "mathops.h"
#include "ffv1.h"

static const int8_t quant5_10bit[256] = {
     0,  0,  0,  0,  0,  0,  0,  0,  0,  0,  0,  1,  1,  1,  1,  1,
     1,  1,  1,  1,  1,  1,  1,  1,  1,  1,  1,  1,  1,  1,  1,  1,
     1,  1,  1,  1,  1,  1,  1,  1,  1,  1,  1,  1,  1,  1,  1,  1,
     1,  1,  2,  2,  2,  2,  2,  2,  2,  2,  2,  2,  2,  2,  2,  2,
     2,  2,  2,  2,  2,  2,  2,  2,  2,  2,  2,  2,  2,  2,  2,  2,
     2,  2,  2,  2,  2,  2,  2,  2,  2,  2,  2,  2,  2,  2,  2,  2,
     2,  2,  2,  2,  2,  2,  2,  2,  2,  2,  2,  2,  2,  2,  2,  2,
     2,  2,  2,  2,  2,  2,  2,  2,  2,  2,  2,  2,  2,  2,  2,  2,
    -2, -2, -2, -2, -2, -2, -2, -2, -2, -2, -2, -2, -2, -2, -2, -2,
    -2, -2, -2, -2, -2, -2, -2, -2, -2, -2, -2, -2, -2, -2, -2, -2,
    -2, -2, -2, -2, -2, -2, -2, -2, -2, -2, -2, -2, -2, -2, -2, -2,
    -2, -2, -2, -2, -2, -2, -2, -2, -2, -2, -2, -2, -2, -2, -2, -2,
    -2, -2, -2, -2, -2, -2, -2, -2, -2, -2, -2, -2, -2, -2, -2, -1,
    -1, -1, -1, -1, -1, -1, -1, -1, -1, -1, -1, -1, -1, -1, -1, -1,
    -1, -1, -1, -1, -1, -1, -1, -1, -1, -1, -1, -1, -1, -1, -1, -1,
    -1, -1, -1, -1, -1, -1, -0, -0, -0, -0, -0, -0, -0, -0, -0, -0,
};

static const int8_t quant5[256] = {
     0,  1,  1,  1,  2,  2,  2,  2,  2,  2,  2,  2,  2,  2,  2,  2,
     2,  2,  2,  2,  2,  2,  2,  2,  2,  2,  2,  2,  2,  2,  2,  2,
     2,  2,  2,  2,  2,  2,  2,  2,  2,  2,  2,  2,  2,  2,  2,  2,
     2,  2,  2,  2,  2,  2,  2,  2,  2,  2,  2,  2,  2,  2,  2,  2,
     2,  2,  2,  2,  2,  2,  2,  2,  2,  2,  2,  2,  2,  2,  2,  2,
     2,  2,  2,  2,  2,  2,  2,  2,  2,  2,  2,  2,  2,  2,  2,  2,
     2,  2,  2,  2,  2,  2,  2,  2,  2,  2,  2,  2,  2,  2,  2,  2,
     2,  2,  2,  2,  2,  2,  2,  2,  2,  2,  2,  2,  2,  2,  2,  2,
    -2, -2, -2, -2, -2, -2, -2, -2, -2, -2, -2, -2, -2, -2, -2, -2,
    -2, -2, -2, -2, -2, -2, -2, -2, -2, -2, -2, -2, -2, -2, -2, -2,
    -2, -2, -2, -2, -2, -2, -2, -2, -2, -2, -2, -2, -2, -2, -2, -2,
    -2, -2, -2, -2, -2, -2, -2, -2, -2, -2, -2, -2, -2, -2, -2, -2,
    -2, -2, -2, -2, -2, -2, -2, -2, -2, -2, -2, -2, -2, -2, -2, -2,
    -2, -2, -2, -2, -2, -2, -2, -2, -2, -2, -2, -2, -2, -2, -2, -2,
    -2, -2, -2, -2, -2, -2, -2, -2, -2, -2, -2, -2, -2, -2, -2, -2,
    -2, -2, -2, -2, -2, -2, -2, -2, -2, -2, -2, -2, -2, -1, -1, -1,
};

static const int8_t quant9_10bit[256] = {
     0,  0,  0,  0,  0,  1,  1,  1,  1,  1,  1,  1,  1,  2,  2,  2,
     2,  2,  2,  2,  2,  2,  2,  2,  2,  2,  2,  3,  3,  3,  3,  3,
     3,  3,  3,  3,  3,  3,  3,  3,  3,  3,  3,  3,  3,  3,  3,  3,
     3,  3,  3,  3,  3,  3,  3,  3,  4,  4,  4,  4,  4,  4,  4,  4,
     4,  4,  4,  4,  4,  4,  4,  4,  4,  4,  4,  4,  4,  4,  4,  4,
     4,  4,  4,  4,  4,  4,  4,  4,  4,  4,  4,  4,  4,  4,  4,  4,
     4,  4,  4,  4,  4,  4,  4,  4,  4,  4,  4,  4,  4,  4,  4,  4,
     4,  4,  4,  4,  4,  4,  4,  4,  4,  4,  4,  4,  4,  4,  4,  4,
    -4, -4, -4, -4, -4, -4, -4, -4, -4, -4, -4, -4, -4, -4, -4, -4,
    -4, -4, -4, -4, -4, -4, -4, -4, -4, -4, -4, -4, -4, -4, -4, -4,
    -4, -4, -4, -4, -4, -4, -4, -4, -4, -4, -4, -4, -4, -4, -4, -4,
    -4, -4, -4, -4, -4, -4, -4, -4, -4, -4, -4, -4, -4, -4, -4, -4,
    -4, -4, -4, -4, -4, -4, -4, -4, -4, -3, -3, -3, -3, -3, -3, -3,
    -3, -3, -3, -3, -3, -3, -3, -3, -3, -3, -3, -3, -3, -3, -3, -3,
    -3, -3, -3, -3, -3, -3, -2, -2, -2, -2, -2, -2, -2, -2, -2, -2,
    -2, -2, -2, -2, -1, -1, -1, -1, -1, -1, -1, -1, -0, -0, -0, -0,
};

static const int8_t quant11[256] = {
     0,  1,  2,  2,  2,  3,  3,  3,  3,  3,  3,  3,  4,  4,  4,  4,
     4,  4,  4,  4,  4,  4,  4,  4,  4,  4,  4,  4,  4,  4,  4,  4,
     4,  4,  4,  5,  5,  5,  5,  5,  5,  5,  5,  5,  5,  5,  5,  5,
     5,  5,  5,  5,  5,  5,  5,  5,  5,  5,  5,  5,  5,  5,  5,  5,
     5,  5,  5,  5,  5,  5,  5,  5,  5,  5,  5,  5,  5,  5,  5,  5,
     5,  5,  5,  5,  5,  5,  5,  5,  5,  5,  5,  5,  5,  5,  5,  5,
     5,  5,  5,  5,  5,  5,  5,  5,  5,  5,  5,  5,  5,  5,  5,  5,
     5,  5,  5,  5,  5,  5,  5,  5,  5,  5,  5,  5,  5,  5,  5,  5,
    -5, -5, -5, -5, -5, -5, -5, -5, -5, -5, -5, -5, -5, -5, -5, -5,
    -5, -5, -5, -5, -5, -5, -5, -5, -5, -5, -5, -5, -5, -5, -5, -5,
    -5, -5, -5, -5, -5, -5, -5, -5, -5, -5, -5, -5, -5, -5, -5, -5,
    -5, -5, -5, -5, -5, -5, -5, -5, -5, -5, -5, -5, -5, -5, -5, -5,
    -5, -5, -5, -5, -5, -5, -5, -5, -5, -5, -5, -5, -5, -5, -5, -5,
    -5, -5, -5, -5, -5, -5, -5, -5, -5, -5, -5, -5, -5, -5, -4, -4,
    -4, -4, -4, -4, -4, -4, -4, -4, -4, -4, -4, -4, -4, -4, -4, -4,
    -4, -4, -4, -4, -4, -3, -3, -3, -3, -3, -3, -3, -2, -2, -2, -1,
};

static const uint8_t ver2_state[256] = {
      0,  10,  10,  10,  10,  16,  16,  16, 28,   16,  16,  29,  42,  49,  20,  49,
     59,  25,  26,  26,  27,  31,  33,  33, 33,   34,  34,  37,  67,  38,  39,  39,
     40,  40,  41,  79,  43,  44,  45,  45, 48,   48,  64,  50,  51,  52,  88,  52,
     53,  74,  55,  57,  58,  58,  74,  60, 101,  61,  62,  84,  66,  66,  68,  69,
     87,  82,  71,  97,  73,  73,  82,  75, 111,  77,  94,  78,  87,  81,  83,  97,
     85,  83,  94,  86,  99,  89,  90,  99, 111,  92,  93,  134, 95,  98,  105, 98,
    105, 110, 102, 108, 102, 118, 103, 106, 106, 113, 109, 112, 114, 112, 116, 125,
    115, 116, 117, 117, 126, 119, 125, 121, 121, 123, 145, 124, 126, 131, 127, 129,
    165, 130, 132, 138, 133, 135, 145, 136, 137, 139, 146, 141, 143, 142, 144, 148,
    147, 155, 151, 149, 151, 150, 152, 157, 153, 154, 156, 168, 158, 162, 161, 160,
    172, 163, 169, 164, 166, 184, 167, 170, 177, 174, 171, 173, 182, 176, 180, 178,
    175, 189, 179, 181, 186, 183, 192, 185, 200, 187, 191, 188, 190, 197, 193, 196,
    197, 194, 195, 196, 198, 202, 199, 201, 210, 203, 207, 204, 205, 206, 208, 214,
    209, 211, 221, 212, 213, 215, 224, 216, 217, 218, 219, 220, 222, 228, 223, 225,
    226, 224, 227, 229, 240, 230, 231, 232, 233, 234, 235, 236, 238, 239, 237, 242,
    241, 243, 242, 244, 245, 246, 247, 248, 249, 250, 251, 252, 252, 253, 254, 255,
};

static void find_best_state(uint8_t best_state[256][256],
                            const uint8_t one_state[256])
{
    int i, j, k, m;
    double l2tab[256];

    for (i = 1; i < 256; i++)
        l2tab[i] = log2(i / 256.0);

    for (i = 0; i < 256; i++) {
        double best_len[256];
        double p = i / 256.0;

        for (j = 0; j < 256; j++)
            best_len[j] = 1 << 30;

        for (j = FFMAX(i - 10, 1); j < FFMIN(i + 11, 256); j++) {
            double occ[256] = { 0 };
            double len      = 0;
            occ[j] = 1.0;
            for (k = 0; k < 256; k++) {
                double newocc[256] = { 0 };
                for (m = 1; m < 256; m++)
                    if (occ[m]) {
                        len -=occ[m]*(     p *l2tab[    m]
                                      + (1-p)*l2tab[256-m]);
                    }
                if (len < best_len[k]) {
                    best_len[k]      = len;
                    best_state[i][k] = j;
                }
                for (m = 0; m < 256; m++)
                    if (occ[m]) {
                        newocc[      one_state[      m]] += occ[m] * p;
                        newocc[256 - one_state[256 - m]] += occ[m] * (1 - p);
                    }
                memcpy(occ, newocc, sizeof(occ));
            }
        }
    }
}

static av_always_inline av_flatten void put_symbol_inline(RangeCoder *c,
                                                          uint8_t *state, int v,
                                                          int is_signed,
                                                          uint64_t rc_stat[256][2],
                                                          uint64_t rc_stat2[32][2])
{
    int i;

#define put_rac(C, S, B)                        \
    do {                                        \
        if (rc_stat) {                          \
            rc_stat[*(S)][B]++;                 \
            rc_stat2[(S) - state][B]++;         \
        }                                       \
        put_rac(C, S, B);                       \
    } while (0)

    if (v) {
        const int a = FFABS(v);
        const int e = av_log2(a);
        put_rac(c, state + 0, 0);
        if (e <= 9) {
            for (i = 0; i < e; i++)
                put_rac(c, state + 1 + i, 1);  // 1..10
            put_rac(c, state + 1 + i, 0);

            for (i = e - 1; i >= 0; i--)
                put_rac(c, state + 22 + i, (a >> i) & 1);  // 22..31

            if (is_signed)
                put_rac(c, state + 11 + e, v < 0);  // 11..21
        } else {
            for (i = 0; i < e; i++)
                put_rac(c, state + 1 + FFMIN(i, 9), 1);  // 1..10
            put_rac(c, state + 1 + 9, 0);

            for (i = e - 1; i >= 0; i--)
                put_rac(c, state + 22 + FFMIN(i, 9), (a >> i) & 1);  // 22..31

            if (is_signed)
                put_rac(c, state + 11 + 10, v < 0);  // 11..21
        }
    } else {
        put_rac(c, state + 0, 1);
    }
#undef put_rac
}

static av_noinline void put_symbol(RangeCoder *c, uint8_t *state,
                                   int v, int is_signed)
{
    put_symbol_inline(c, state, v, is_signed, NULL, NULL);
}


static inline void put_vlc_symbol(PutBitContext *pb, VlcState *const state,
                                  int v, int bits)
{
    int i, k, code;
    v = fold(v - state->bias, bits);

    i = state->count;
    k = 0;
    while (i < state->error_sum) { // FIXME: optimize
        k++;
        i += i;
    }

    av_assert2(k <= 13);

#if 0 // JPEG LS
    if (k == 0 && 2 * state->drift <= -state->count)
        code = v ^ (-1);
    else
        code = v;
#else
    code = v ^ ((2 * state->drift + state->count) >> 31);
#endif

    av_dlog(NULL, "v:%d/%d bias:%d error:%d drift:%d count:%d k:%d\n", v, code,
            state->bias, state->error_sum, state->drift, state->count, k);
    set_sr_golomb(pb, code, k, 12, bits);

    update_vlc_state(state, v);
}

static av_always_inline int encode_line(FFV1Context *s, int w,
                                        int16_t *sample[3],
                                        int plane_index, int bits)
{
    PlaneContext *const p = &s->plane[plane_index];
    RangeCoder *const c   = &s->c;
    int x;
    int run_index = s->run_index;
    int run_count = 0;
    int run_mode  = 0;

    if (s->ac) {
        if (c->bytestream_end - c->bytestream < w * 35) {
            av_log(s->avctx, AV_LOG_ERROR, "encoded frame too large\n");
            return AVERROR_INVALIDDATA;
        }
    } else {
        if (s->pb.buf_end - s->pb.buf - (put_bits_count(&s->pb) >> 3) < w * 4) {
            av_log(s->avctx, AV_LOG_ERROR, "encoded frame too large\n");
            return AVERROR_INVALIDDATA;
        }
    }

    if (s->slice_coding_mode == 1) {
        for (x = 0; x < w; x++) {
            int i;
            int v = sample[0][x];
            for (i = bits-1; i>=0; i--) {
                uint8_t state = 128;
                put_rac(c, &state, (v>>i) & 1);
            }
        }
        return 0;
    }

    for (x = 0; x < w; x++) {
        int diff, context;

        context = get_context(p, sample[0] + x, sample[1] + x, sample[2] + x);
        diff    = sample[0][x] - predict(sample[0] + x, sample[1] + x);

        if (context < 0) {
            context = -context;
            diff    = -diff;
        }

        diff = fold(diff, bits);

        if (s->ac) {
            if (s->flags & CODEC_FLAG_PASS1) {
                put_symbol_inline(c, p->state[context], diff, 1, s->rc_stat,
                                  s->rc_stat2[p->quant_table_index][context]);
            } else {
                put_symbol_inline(c, p->state[context], diff, 1, NULL, NULL);
            }
        } else {
            if (context == 0)
                run_mode = 1;

            if (run_mode) {
                if (diff) {
                    while (run_count >= 1 << ff_log2_run[run_index]) {
                        run_count -= 1 << ff_log2_run[run_index];
                        run_index++;
                        put_bits(&s->pb, 1, 1);
                    }

                    put_bits(&s->pb, 1 + ff_log2_run[run_index], run_count);
                    if (run_index)
                        run_index--;
                    run_count = 0;
                    run_mode  = 0;
                    if (diff > 0)
                        diff--;
                } else {
                    run_count++;
                }
            }

            av_dlog(s->avctx, "count:%d index:%d, mode:%d, x:%d pos:%d\n",
                    run_count, run_index, run_mode, x,
                    (int)put_bits_count(&s->pb));

            if (run_mode == 0)
                put_vlc_symbol(&s->pb, &p->vlc_state[context], diff, bits);
        }
    }
    if (run_mode) {
        while (run_count >= 1 << ff_log2_run[run_index]) {
            run_count -= 1 << ff_log2_run[run_index];
            run_index++;
            put_bits(&s->pb, 1, 1);
        }

        if (run_count)
            put_bits(&s->pb, 1, 1);
    }
    s->run_index = run_index;

    return 0;
}

static int encode_plane(FFV1Context *s, uint8_t *src, int w, int h,
                         int stride, int plane_index)
{
    int x, y, i, ret;
    const int ring_size = s->avctx->context_model ? 3 : 2;
    int16_t *sample[3];
    s->run_index = 0;

    memset(s->sample_buffer, 0, ring_size * (w + 6) * sizeof(*s->sample_buffer));

    for (y = 0; y < h; y++) {
        for (i = 0; i < ring_size; i++)
            sample[i] = s->sample_buffer + (w + 6) * ((h + i - y) % ring_size) + 3;

        sample[0][-1]= sample[1][0  ];
        sample[1][ w]= sample[1][w-1];
// { START_TIMER
        if (s->bits_per_raw_sample <= 8) {
            for (x = 0; x < w; x++)
                sample[0][x] = src[x + stride * y];
            if((ret = encode_line(s, w, sample, plane_index, 8)) < 0)
                return ret;
        } else {
            if (s->packed_at_lsb) {
                for (x = 0; x < w; x++) {
                    sample[0][x] = ((uint16_t*)(src + stride*y))[x];
                }
            } else {
                for (x = 0; x < w; x++) {
                    sample[0][x] = ((uint16_t*)(src + stride*y))[x] >> (16 - s->bits_per_raw_sample);
                }
            }
            if((ret = encode_line(s, w, sample, plane_index, s->bits_per_raw_sample)) < 0)
                return ret;
        }
// STOP_TIMER("encode line") }
    }
    return 0;
}

static int encode_rgb_frame(FFV1Context *s, uint8_t *src[3], int w, int h, int stride[3])
{
    int x, y, p, i;
    const int ring_size = s->avctx->context_model ? 3 : 2;
    int16_t *sample[4][3];
    int lbd    = s->bits_per_raw_sample <= 8;
    int bits   = s->bits_per_raw_sample > 0 ? s->bits_per_raw_sample : 8;
    int offset = 1 << bits;

    s->run_index = 0;

    memset(s->sample_buffer, 0, ring_size * MAX_PLANES *
                                (w + 6) * sizeof(*s->sample_buffer));

    for (y = 0; y < h; y++) {
        for (i = 0; i < ring_size; i++)
            for (p = 0; p < MAX_PLANES; p++)
                sample[p][i]= s->sample_buffer + p*ring_size*(w+6) + ((h+i-y)%ring_size)*(w+6) + 3;

        for (x = 0; x < w; x++) {
            int b, g, r, av_uninit(a);
            if (lbd) {
                unsigned v = *((uint32_t*)(src[0] + x*4 + stride[0]*y));
                b =  v        & 0xFF;
                g = (v >>  8) & 0xFF;
                r = (v >> 16) & 0xFF;
                a =  v >> 24;
            } else {
                b = *((uint16_t*)(src[0] + x*2 + stride[0]*y));
                g = *((uint16_t*)(src[1] + x*2 + stride[1]*y));
                r = *((uint16_t*)(src[2] + x*2 + stride[2]*y));
            }

            if (s->slice_coding_mode != 1) {
                b -= g;
                r -= g;
                g += (b + r) >> 2;
                b += offset;
                r += offset;
            }

            sample[0][0][x] = g;
            sample[1][0][x] = b;
            sample[2][0][x] = r;
            sample[3][0][x] = a;
        }
        for (p = 0; p < 3 + s->transparency; p++) {
            int ret;
            sample[p][0][-1] = sample[p][1][0  ];
            sample[p][1][ w] = sample[p][1][w-1];
            if (lbd && s->slice_coding_mode == 0)
                ret = encode_line(s, w, sample[p], (p + 1) / 2, 9);
            else
                ret = encode_line(s, w, sample[p], (p + 1) / 2, bits + (s->slice_coding_mode != 1));
            if (ret < 0)
                return ret;
        }
    }
    return 0;
}

static void write_quant_table(RangeCoder *c, int16_t *quant_table)
{
    int last = 0;
    int i;
    uint8_t state[CONTEXT_SIZE];
    memset(state, 128, sizeof(state));

    for (i = 1; i < 128; i++)
        if (quant_table[i] != quant_table[i - 1]) {
            put_symbol(c, state, i - last - 1, 0);
            last = i;
        }
    put_symbol(c, state, i - last - 1, 0);
}

static void write_quant_tables(RangeCoder *c,
                               int16_t quant_table[MAX_CONTEXT_INPUTS][256])
{
    int i;
    for (i = 0; i < 5; i++)
        write_quant_table(c, quant_table[i]);
}

static void write_header(FFV1Context *f)
{
    uint8_t state[CONTEXT_SIZE];
    int i, j;
    RangeCoder *const c = &f->slice_context[0]->c;

    memset(state, 128, sizeof(state));

    if (f->version < 2) {
        put_symbol(c, state, f->version, 0);
        put_symbol(c, state, f->ac, 0);
        if (f->ac > 1) {
            for (i = 1; i < 256; i++)
                put_symbol(c, state,
                           f->state_transition[i] - c->one_state[i], 1);
        }
        put_symbol(c, state, f->colorspace, 0); //YUV cs type
        if (f->version > 0)
            put_symbol(c, state, f->bits_per_raw_sample, 0);
        put_rac(c, state, f->chroma_planes);
        put_symbol(c, state, f->chroma_h_shift, 0);
        put_symbol(c, state, f->chroma_v_shift, 0);
        put_rac(c, state, f->transparency);

        write_quant_tables(c, f->quant_table);
    } else if (f->version < 3) {
        put_symbol(c, state, f->slice_count, 0);
        for (i = 0; i < f->slice_count; i++) {
            FFV1Context *fs = f->slice_context[i];
            put_symbol(c, state,
                       (fs->slice_x      + 1) * f->num_h_slices / f->width, 0);
            put_symbol(c, state,
                       (fs->slice_y      + 1) * f->num_v_slices / f->height, 0);
            put_symbol(c, state,
                       (fs->slice_width  + 1) * f->num_h_slices / f->width - 1,
                       0);
            put_symbol(c, state,
                       (fs->slice_height + 1) * f->num_v_slices / f->height - 1,
                       0);
            for (j = 0; j < f->plane_count; j++) {
                put_symbol(c, state, f->plane[j].quant_table_index, 0);
                av_assert0(f->plane[j].quant_table_index == f->avctx->context_model);
            }
        }
    }
}

static int write_extradata(FFV1Context *f)
{
    RangeCoder *const c = &f->c;
    uint8_t state[CONTEXT_SIZE];
    int i, j, k;
    uint8_t state2[32][CONTEXT_SIZE];
    unsigned v;

    memset(state2, 128, sizeof(state2));
    memset(state, 128, sizeof(state));

    f->avctx->extradata_size = 10000 + 4 +
                                    (11 * 11 * 5 * 5 * 5 + 11 * 11 * 11) * 32;
    f->avctx->extradata = av_malloc(f->avctx->extradata_size);
    if (!f->avctx->extradata)
        return AVERROR(ENOMEM);
    ff_init_range_encoder(c, f->avctx->extradata, f->avctx->extradata_size);
    ff_build_rac_states(c, 0.05 * (1LL << 32), 256 - 8);

    put_symbol(c, state, f->version, 0);
    if (f->version > 2) {
        if (f->version == 3)
            f->micro_version = 4;
        put_symbol(c, state, f->micro_version, 0);
    }

    put_symbol(c, state, f->ac, 0);
    if (f->ac > 1)
        for (i = 1; i < 256; i++)
            put_symbol(c, state, f->state_transition[i] - c->one_state[i], 1);

    put_symbol(c, state, f->colorspace, 0); // YUV cs type
    put_symbol(c, state, f->bits_per_raw_sample, 0);
    put_rac(c, state, f->chroma_planes);
    put_symbol(c, state, f->chroma_h_shift, 0);
    put_symbol(c, state, f->chroma_v_shift, 0);
    put_rac(c, state, f->transparency);
    put_symbol(c, state, f->num_h_slices - 1, 0);
    put_symbol(c, state, f->num_v_slices - 1, 0);

    put_symbol(c, state, f->quant_table_count, 0);
    for (i = 0; i < f->quant_table_count; i++)
        write_quant_tables(c, f->quant_tables[i]);

    for (i = 0; i < f->quant_table_count; i++) {
        for (j = 0; j < f->context_count[i] * CONTEXT_SIZE; j++)
            if (f->initial_states[i] && f->initial_states[i][0][j] != 128)
                break;
        if (j < f->context_count[i] * CONTEXT_SIZE) {
            put_rac(c, state, 1);
            for (j = 0; j < f->context_count[i]; j++)
                for (k = 0; k < CONTEXT_SIZE; k++) {
                    int pred = j ? f->initial_states[i][j - 1][k] : 128;
                    put_symbol(c, state2[k],
                               (int8_t)(f->initial_states[i][j][k] - pred), 1);
                }
        } else {
            put_rac(c, state, 0);
        }
    }

    if (f->version > 2) {
        put_symbol(c, state, f->ec, 0);
        put_symbol(c, state, f->intra = (f->avctx->gop_size < 2), 0);
    }

    f->avctx->extradata_size = ff_rac_terminate(c);
    v = av_crc(av_crc_get_table(AV_CRC_32_IEEE), 0, f->avctx->extradata, f->avctx->extradata_size);
    AV_WL32(f->avctx->extradata + f->avctx->extradata_size, v);
    f->avctx->extradata_size += 4;

    return 0;
}

static int sort_stt(FFV1Context *s, uint8_t stt[256])
{
    int i, i2, changed, print = 0;

    do {
        changed = 0;
        for (i = 12; i < 244; i++) {
            for (i2 = i + 1; i2 < 245 && i2 < i + 4; i2++) {

#define COST(old, new)                                      \
    s->rc_stat[old][0] * -log2((256 - (new)) / 256.0) +     \
    s->rc_stat[old][1] * -log2((new)         / 256.0)

#define COST2(old, new)                         \
    COST(old, new) + COST(256 - (old), 256 - (new))

                double size0 = COST2(i,  i) + COST2(i2, i2);
                double sizeX = COST2(i, i2) + COST2(i2, i);
                if (size0 - sizeX > size0*(1e-14) && i != 128 && i2 != 128) {
                    int j;
                    FFSWAP(int, stt[i], stt[i2]);
                    FFSWAP(int, s->rc_stat[i][0], s->rc_stat[i2][0]);
                    FFSWAP(int, s->rc_stat[i][1], s->rc_stat[i2][1]);
                    if (i != 256 - i2) {
                        FFSWAP(int, stt[256 - i], stt[256 - i2]);
                        FFSWAP(int, s->rc_stat[256 - i][0], s->rc_stat[256 - i2][0]);
                        FFSWAP(int, s->rc_stat[256 - i][1], s->rc_stat[256 - i2][1]);
                    }
                    for (j = 1; j < 256; j++) {
                        if (stt[j] == i)
                            stt[j] = i2;
                        else if (stt[j] == i2)
                            stt[j] = i;
                        if (i != 256 - i2) {
                            if (stt[256 - j] == 256 - i)
                                stt[256 - j] = 256 - i2;
                            else if (stt[256 - j] == 256 - i2)
                                stt[256 - j] = 256 - i;
                        }
                    }
                    print = changed = 1;
                }
            }
        }
    } while (changed);
    return print;
}

static av_cold int encode_init(AVCodecContext *avctx)
{
    FFV1Context *s = avctx->priv_data;
    const AVPixFmtDescriptor *desc = av_pix_fmt_desc_get(avctx->pix_fmt);
    int i, j, k, m, ret;

    if ((ret = ffv1_common_init(avctx)) < 0)
        return ret;

    s->version = 0;

    if ((avctx->flags & (CODEC_FLAG_PASS1|CODEC_FLAG_PASS2)) || avctx->slices>1)
        s->version = FFMAX(s->version, 2);

    if (avctx->level == 3 || (avctx->level <= 0 && s->version == 2)) {
        s->version = 3;
    }

    if (s->ec < 0) {
        s->ec = (s->version >= 3);
    }

    if ((s->version == 2 || s->version>3) && avctx->strict_std_compliance > FF_COMPLIANCE_EXPERIMENTAL) {
        av_log(avctx, AV_LOG_ERROR, "Version 2 needed for requested features but version 2 is experimental and not enabled\n");
        return AVERROR_INVALIDDATA;
    }

    s->ac = avctx->coder_type > 0 ? 2 : 0;

    s->plane_count = 3;
    switch(avctx->pix_fmt) {
    case AV_PIX_FMT_YUV444P9:
    case AV_PIX_FMT_YUV422P9:
    case AV_PIX_FMT_YUV420P9:
    case AV_PIX_FMT_YUVA444P9:
    case AV_PIX_FMT_YUVA422P9:
    case AV_PIX_FMT_YUVA420P9:
        if (!avctx->bits_per_raw_sample)
            s->bits_per_raw_sample = 9;
    case AV_PIX_FMT_YUV444P10:
    case AV_PIX_FMT_YUV420P10:
    case AV_PIX_FMT_YUV422P10:
    case AV_PIX_FMT_YUVA444P10:
    case AV_PIX_FMT_YUVA422P10:
    case AV_PIX_FMT_YUVA420P10:
        s->packed_at_lsb = 1;
        if (!avctx->bits_per_raw_sample && !s->bits_per_raw_sample)
            s->bits_per_raw_sample = 10;
    case AV_PIX_FMT_GRAY16:
    case AV_PIX_FMT_YUV444P16:
    case AV_PIX_FMT_YUV422P16:
    case AV_PIX_FMT_YUV420P16:
    case AV_PIX_FMT_YUVA444P16:
    case AV_PIX_FMT_YUVA422P16:
    case AV_PIX_FMT_YUVA420P16:
        if (!avctx->bits_per_raw_sample && !s->bits_per_raw_sample) {
            s->bits_per_raw_sample = 16;
        } else if (!s->bits_per_raw_sample) {
            s->bits_per_raw_sample = avctx->bits_per_raw_sample;
        }
        if (s->bits_per_raw_sample <= 8) {
            av_log(avctx, AV_LOG_ERROR, "bits_per_raw_sample invalid\n");
            return AVERROR_INVALIDDATA;
        }
        if (!s->ac && avctx->coder_type == -1) {
            av_log(avctx, AV_LOG_INFO, "bits_per_raw_sample > 8, forcing coder 1\n");
            s->ac = 2;
        }
        if (!s->ac) {
            av_log(avctx, AV_LOG_ERROR, "bits_per_raw_sample of more than 8 needs -coder 1 currently\n");
            return AVERROR(ENOSYS);
        }
        s->version = FFMAX(s->version, 1);
    case AV_PIX_FMT_GRAY8:
    case AV_PIX_FMT_YUV444P:
    case AV_PIX_FMT_YUV440P:
    case AV_PIX_FMT_YUV422P:
    case AV_PIX_FMT_YUV420P:
    case AV_PIX_FMT_YUV411P:
    case AV_PIX_FMT_YUV410P:
    case AV_PIX_FMT_YUVA444P:
    case AV_PIX_FMT_YUVA422P:
    case AV_PIX_FMT_YUVA420P:
        s->chroma_planes = desc->nb_components < 3 ? 0 : 1;
        s->colorspace = 0;
        s->transparency = desc->nb_components == 4;
        break;
    case AV_PIX_FMT_RGB32:
        s->colorspace = 1;
        s->transparency = 1;
        s->chroma_planes = 1;
        break;
    case AV_PIX_FMT_0RGB32:
        s->colorspace = 1;
        s->chroma_planes = 1;
        break;
    case AV_PIX_FMT_GBRP9:
        if (!avctx->bits_per_raw_sample)
            s->bits_per_raw_sample = 9;
    case AV_PIX_FMT_GBRP10:
        if (!avctx->bits_per_raw_sample && !s->bits_per_raw_sample)
            s->bits_per_raw_sample = 10;
    case AV_PIX_FMT_GBRP12:
        if (!avctx->bits_per_raw_sample && !s->bits_per_raw_sample)
            s->bits_per_raw_sample = 12;
    case AV_PIX_FMT_GBRP14:
        if (!avctx->bits_per_raw_sample && !s->bits_per_raw_sample)
            s->bits_per_raw_sample = 14;
        else if (!s->bits_per_raw_sample)
            s->bits_per_raw_sample = avctx->bits_per_raw_sample;
        s->colorspace = 1;
        s->chroma_planes = 1;
        s->version = FFMAX(s->version, 1);
        if (!s->ac) {
            av_log(avctx, AV_LOG_ERROR, "bits_per_raw_sample of more than 8 needs -coder 1 currently\n");
            return AVERROR(ENOSYS);
        }
        break;
    default:
        av_log(avctx, AV_LOG_ERROR, "format not supported\n");
        return AVERROR(ENOSYS);
    }
    if (s->transparency) {
        av_log(avctx, AV_LOG_WARNING, "Storing alpha plane, this will require a recent FFV1 decoder to playback!\n");
    }
    if (avctx->context_model > 1U) {
        av_log(avctx, AV_LOG_ERROR, "Invalid context model %d, valid values are 0 and 1\n", avctx->context_model);
        return AVERROR(EINVAL);
    }

    if (s->ac > 1)
        for (i = 1; i < 256; i++)
            s->state_transition[i] = ver2_state[i];

    for (i = 0; i < 256; i++) {
        s->quant_table_count = 2;
        if (s->bits_per_raw_sample <= 8) {
            s->quant_tables[0][0][i]=           quant11[i];
            s->quant_tables[0][1][i]=        11*quant11[i];
            s->quant_tables[0][2][i]=     11*11*quant11[i];
            s->quant_tables[1][0][i]=           quant11[i];
            s->quant_tables[1][1][i]=        11*quant11[i];
            s->quant_tables[1][2][i]=     11*11*quant5 [i];
            s->quant_tables[1][3][i]=   5*11*11*quant5 [i];
            s->quant_tables[1][4][i]= 5*5*11*11*quant5 [i];
        } else {
            s->quant_tables[0][0][i]=           quant9_10bit[i];
            s->quant_tables[0][1][i]=        11*quant9_10bit[i];
            s->quant_tables[0][2][i]=     11*11*quant9_10bit[i];
            s->quant_tables[1][0][i]=           quant9_10bit[i];
            s->quant_tables[1][1][i]=        11*quant9_10bit[i];
            s->quant_tables[1][2][i]=     11*11*quant5_10bit[i];
            s->quant_tables[1][3][i]=   5*11*11*quant5_10bit[i];
            s->quant_tables[1][4][i]= 5*5*11*11*quant5_10bit[i];
        }
    }
    s->context_count[0] = (11 * 11 * 11        + 1) / 2;
    s->context_count[1] = (11 * 11 * 5 * 5 * 5 + 1) / 2;
    memcpy(s->quant_table, s->quant_tables[avctx->context_model],
           sizeof(s->quant_table));

    for (i = 0; i < s->plane_count; i++) {
        PlaneContext *const p = &s->plane[i];

        memcpy(p->quant_table, s->quant_table, sizeof(p->quant_table));
        p->quant_table_index = avctx->context_model;
        p->context_count     = s->context_count[p->quant_table_index];
    }

    if ((ret = ffv1_allocate_initial_states(s)) < 0)
        return ret;

<<<<<<< HEAD
=======
    avctx->coded_frame = av_frame_alloc();
    if (!avctx->coded_frame)
        return AVERROR(ENOMEM);

    avctx->coded_frame->pict_type = AV_PICTURE_TYPE_I;

>>>>>>> 1c01b025
    if (!s->transparency)
        s->plane_count = 2;
    if (!s->chroma_planes && s->version > 3)
        s->plane_count--;

    avcodec_get_chroma_sub_sample(avctx->pix_fmt, &s->chroma_h_shift, &s->chroma_v_shift);
    s->picture_number = 0;

    if (avctx->flags & (CODEC_FLAG_PASS1 | CODEC_FLAG_PASS2)) {
        for (i = 0; i < s->quant_table_count; i++) {
            s->rc_stat2[i] = av_mallocz(s->context_count[i] *
                                        sizeof(*s->rc_stat2[i]));
            if (!s->rc_stat2[i])
                return AVERROR(ENOMEM);
        }
    }
    if (avctx->stats_in) {
        char *p = avctx->stats_in;
        uint8_t best_state[256][256];
        int gob_count = 0;
        char *next;

        av_assert0(s->version >= 2);

        for (;;) {
            for (j = 0; j < 256; j++)
                for (i = 0; i < 2; i++) {
                    s->rc_stat[j][i] = strtol(p, &next, 0);
                    if (next == p) {
                        av_log(avctx, AV_LOG_ERROR,
                               "2Pass file invalid at %d %d [%s]\n", j, i, p);
                        return AVERROR_INVALIDDATA;
                    }
                    p = next;
                }
            for (i = 0; i < s->quant_table_count; i++)
                for (j = 0; j < s->context_count[i]; j++) {
                    for (k = 0; k < 32; k++)
                        for (m = 0; m < 2; m++) {
                            s->rc_stat2[i][j][k][m] = strtol(p, &next, 0);
                            if (next == p) {
                                av_log(avctx, AV_LOG_ERROR,
                                       "2Pass file invalid at %d %d %d %d [%s]\n",
                                       i, j, k, m, p);
                                return AVERROR_INVALIDDATA;
                            }
                            p = next;
                        }
                }
            gob_count = strtol(p, &next, 0);
            if (next == p || gob_count <= 0) {
                av_log(avctx, AV_LOG_ERROR, "2Pass file invalid\n");
                return AVERROR_INVALIDDATA;
            }
            p = next;
            while (*p == '\n' || *p == ' ')
                p++;
            if (p[0] == 0)
                break;
        }
        sort_stt(s, s->state_transition);

        find_best_state(best_state, s->state_transition);

        for (i = 0; i < s->quant_table_count; i++) {
            for (k = 0; k < 32; k++) {
                double a=0, b=0;
                int jp = 0;
                for (j = 0; j < s->context_count[i]; j++) {
                    double p = 128;
                    if (s->rc_stat2[i][j][k][0] + s->rc_stat2[i][j][k][1] > 200 && j || a+b > 200) {
                        if (a+b)
                            p = 256.0 * b / (a + b);
                        s->initial_states[i][jp][k] =
                            best_state[av_clip(round(p), 1, 255)][av_clip((a + b) / gob_count, 0, 255)];
                        for(jp++; jp<j; jp++)
                            s->initial_states[i][jp][k] = s->initial_states[i][jp-1][k];
                        a=b=0;
                    }
                    a += s->rc_stat2[i][j][k][0];
                    b += s->rc_stat2[i][j][k][1];
                    if (a+b) {
                        p = 256.0 * b / (a + b);
                    }
                    s->initial_states[i][j][k] =
                        best_state[av_clip(round(p), 1, 255)][av_clip((a + b) / gob_count, 0, 255)];
                }
            }
        }
    }

    if (s->version > 1) {
        s->num_v_slices = (avctx->width > 352 || avctx->height > 288 || !avctx->slices) ? 2 : 1;
        for (; s->num_v_slices < 9; s->num_v_slices++) {
            for (s->num_h_slices = s->num_v_slices; s->num_h_slices < 2*s->num_v_slices; s->num_h_slices++) {
                if (avctx->slices == s->num_h_slices * s->num_v_slices && avctx->slices <= 64 || !avctx->slices)
                    goto slices_ok;
            }
        }
        av_log(avctx, AV_LOG_ERROR,
               "Unsupported number %d of slices requested, please specify a "
               "supported number with -slices (ex:4,6,9,12,16, ...)\n",
               avctx->slices);
        return AVERROR(ENOSYS);
slices_ok:
        if ((ret = write_extradata(s)) < 0)
            return ret;
    }

    if ((ret = ffv1_init_slice_contexts(s)) < 0)
        return ret;
    if ((ret = ffv1_init_slices_state(s)) < 0)
        return ret;

#define STATS_OUT_SIZE 1024 * 1024 * 6
    if (avctx->flags & CODEC_FLAG_PASS1) {
        avctx->stats_out = av_mallocz(STATS_OUT_SIZE);
        if (!avctx->stats_out)
            return AVERROR(ENOMEM);
        for (i = 0; i < s->quant_table_count; i++)
            for (j = 0; j < s->slice_count; j++) {
                FFV1Context *sf = s->slice_context[j];
                av_assert0(!sf->rc_stat2[i]);
                sf->rc_stat2[i] = av_mallocz(s->context_count[i] *
                                             sizeof(*sf->rc_stat2[i]));
                if (!sf->rc_stat2[i])
                    return AVERROR(ENOMEM);
            }
    }

    return 0;
}

static void encode_slice_header(FFV1Context *f, FFV1Context *fs)
{
    RangeCoder *c = &fs->c;
    uint8_t state[CONTEXT_SIZE];
    int j;
    memset(state, 128, sizeof(state));

    put_symbol(c, state, (fs->slice_x     +1)*f->num_h_slices / f->width   , 0);
    put_symbol(c, state, (fs->slice_y     +1)*f->num_v_slices / f->height  , 0);
    put_symbol(c, state, (fs->slice_width +1)*f->num_h_slices / f->width -1, 0);
    put_symbol(c, state, (fs->slice_height+1)*f->num_v_slices / f->height-1, 0);
    for (j=0; j<f->plane_count; j++) {
        put_symbol(c, state, f->plane[j].quant_table_index, 0);
        av_assert0(f->plane[j].quant_table_index == f->avctx->context_model);
    }
<<<<<<< HEAD
    if (!f->picture.f->interlaced_frame)
        put_symbol(c, state, 3, 0);
    else
        put_symbol(c, state, 1 + !f->picture.f->top_field_first, 0);
    put_symbol(c, state, f->picture.f->sample_aspect_ratio.num, 0);
    put_symbol(c, state, f->picture.f->sample_aspect_ratio.den, 0);
    if (f->version > 3) {
        put_rac(c, state, fs->slice_coding_mode == 1);
        if (fs->slice_coding_mode == 1)
            ffv1_clear_slice_state(f, fs);
        put_symbol(c, state, fs->slice_coding_mode, 0);
    }
=======
    if (!f->avctx->coded_frame->interlaced_frame)
        put_symbol(c, state, 3, 0);
    else
        put_symbol(c, state, 1 + !f->avctx->coded_frame->top_field_first, 0);
    put_symbol(c, state, f->avctx->coded_frame->sample_aspect_ratio.num, 0);
    put_symbol(c, state, f->avctx->coded_frame->sample_aspect_ratio.den, 0);
>>>>>>> 1c01b025
}

static int encode_slice(AVCodecContext *c, void *arg)
{
    FFV1Context *fs  = *(void **)arg;
    FFV1Context *f   = fs->avctx->priv_data;
    int width        = fs->slice_width;
    int height       = fs->slice_height;
    int x            = fs->slice_x;
    int y            = fs->slice_y;
<<<<<<< HEAD
    AVFrame *const p = f->picture.f;
    const int ps     = av_pix_fmt_desc_get(c->pix_fmt)->comp[0].step_minus1 + 1;
    int ret;
    RangeCoder c_bak = fs->c;

    fs->slice_coding_mode = 0;

retry:
    if (p->key_frame)
=======
    const AVFrame *const p = f->frame;
    const int ps     = (av_pix_fmt_desc_get(c->pix_fmt)->flags & AV_PIX_FMT_FLAG_PLANAR)
                       ? (f->bits_per_raw_sample > 8) + 1
                       : 4;

    if (c->coded_frame->key_frame)
>>>>>>> 1c01b025
        ffv1_clear_slice_state(f, fs);
    if (f->version > 2) {
        encode_slice_header(f, fs);
    }
    if (!fs->ac) {
        if (f->version > 2)
            put_rac(&fs->c, (uint8_t[]) { 129 }, 0);
        fs->ac_byte_count = f->version > 2 || (!x && !y) ? ff_rac_terminate(&fs->c) : 0;
        init_put_bits(&fs->pb,
                      fs->c.bytestream_start + fs->ac_byte_count,
                      fs->c.bytestream_end - fs->c.bytestream_start - fs->ac_byte_count);
    }

    if (f->colorspace == 0) {
        const int chroma_width  = FF_CEIL_RSHIFT(width,  f->chroma_h_shift);
        const int chroma_height = FF_CEIL_RSHIFT(height, f->chroma_v_shift);
        const int cx            = x >> f->chroma_h_shift;
        const int cy            = y >> f->chroma_v_shift;

        ret = encode_plane(fs, p->data[0] + ps*x + y*p->linesize[0], width, height, p->linesize[0], 0);

        if (f->chroma_planes) {
            ret |= encode_plane(fs, p->data[1] + ps*cx+cy*p->linesize[1], chroma_width, chroma_height, p->linesize[1], 1);
            ret |= encode_plane(fs, p->data[2] + ps*cx+cy*p->linesize[2], chroma_width, chroma_height, p->linesize[2], 1);
        }
        if (fs->transparency)
            ret |= encode_plane(fs, p->data[3] + ps*x + y*p->linesize[3], width, height, p->linesize[3], 2);
    } else {
        uint8_t *planes[3] = {p->data[0] + ps*x + y*p->linesize[0],
                              p->data[1] + ps*x + y*p->linesize[1],
                              p->data[2] + ps*x + y*p->linesize[2]};
        ret = encode_rgb_frame(fs, planes, width, height, p->linesize);
    }
    emms_c();

    if (ret < 0) {
        av_assert0(fs->slice_coding_mode == 0);
        if (fs->version < 4 || !fs->ac) {
            av_log(c, AV_LOG_ERROR, "Buffer too small\n");
            return ret;
        }
        av_log(c, AV_LOG_DEBUG, "Coding slice as PCM\n");
        fs->slice_coding_mode = 1;
        fs->c = c_bak;
        goto retry;
    }

    return 0;
}

static int encode_frame(AVCodecContext *avctx, AVPacket *pkt,
                        const AVFrame *pict, int *got_packet)
{
    FFV1Context *f      = avctx->priv_data;
    RangeCoder *const c = &f->slice_context[0]->c;
<<<<<<< HEAD
    AVFrame *const p    = f->picture.f;
=======
    AVFrame *const p    = avctx->coded_frame;
>>>>>>> 1c01b025
    int used_count      = 0;
    uint8_t keystate    = 128;
    uint8_t *buf_p;
    int i, ret;
    int64_t maxsize =   FF_MIN_BUFFER_SIZE
                      + avctx->width*avctx->height*35LL*4;

    if(!pict) {
        if (avctx->flags & CODEC_FLAG_PASS1) {
            int j, k, m;
            char *p   = avctx->stats_out;
            char *end = p + STATS_OUT_SIZE;

            memset(f->rc_stat, 0, sizeof(f->rc_stat));
            for (i = 0; i < f->quant_table_count; i++)
                memset(f->rc_stat2[i], 0, f->context_count[i] * sizeof(*f->rc_stat2[i]));

            for (j = 0; j < f->slice_count; j++) {
                FFV1Context *fs = f->slice_context[j];
                for (i = 0; i < 256; i++) {
                    f->rc_stat[i][0] += fs->rc_stat[i][0];
                    f->rc_stat[i][1] += fs->rc_stat[i][1];
                }
                for (i = 0; i < f->quant_table_count; i++) {
                    for (k = 0; k < f->context_count[i]; k++)
                        for (m = 0; m < 32; m++) {
                            f->rc_stat2[i][k][m][0] += fs->rc_stat2[i][k][m][0];
                            f->rc_stat2[i][k][m][1] += fs->rc_stat2[i][k][m][1];
                        }
                }
            }

<<<<<<< HEAD
            for (j = 0; j < 256; j++) {
                snprintf(p, end - p, "%" PRIu64 " %" PRIu64 " ",
                        f->rc_stat[j][0], f->rc_stat[j][1]);
                p += strlen(p);
            }
            snprintf(p, end - p, "\n");

            for (i = 0; i < f->quant_table_count; i++) {
                for (j = 0; j < f->context_count[i]; j++)
                    for (m = 0; m < 32; m++) {
                        snprintf(p, end - p, "%" PRIu64 " %" PRIu64 " ",
                                f->rc_stat2[i][j][m][0], f->rc_stat2[i][j][m][1]);
                        p += strlen(p);
                    }
            }
            snprintf(p, end - p, "%d\n", f->gob_count);
        }
        return 0;
=======
    f->frame = pict;

    if ((ret = ff_alloc_packet(pkt, avctx->width * avctx->height *
                             ((8 * 2 + 1 + 1) * 4) / 8 +
                             FF_MIN_BUFFER_SIZE)) < 0) {
        av_log(avctx, AV_LOG_ERROR, "Error getting output packet.\n");
        return ret;
>>>>>>> 1c01b025
    }

    if (f->version > 3)
        maxsize = FF_MIN_BUFFER_SIZE + avctx->width*avctx->height*3LL*4;

    if ((ret = ff_alloc_packet2(avctx, pkt, maxsize)) < 0)
        return ret;

    ff_init_range_encoder(c, pkt->data, pkt->size);
    ff_build_rac_states(c, 0.05 * (1LL << 32), 256 - 8);

<<<<<<< HEAD
    av_frame_unref(p);
    if ((ret = av_frame_ref(p, pict)) < 0)
        return ret;
    p->pict_type = AV_PICTURE_TYPE_I;

=======
>>>>>>> 1c01b025
    if (avctx->gop_size == 0 || f->picture_number % avctx->gop_size == 0) {
        put_rac(c, &keystate, 1);
        p->key_frame = 1;
        f->gob_count++;
        write_header(f);
    } else {
        put_rac(c, &keystate, 0);
        p->key_frame = 0;
    }

    if (f->ac > 1) {
        int i;
        for (i = 1; i < 256; i++) {
            c->one_state[i]        = f->state_transition[i];
            c->zero_state[256 - i] = 256 - c->one_state[i];
        }
    }

    for (i = 1; i < f->slice_count; i++) {
        FFV1Context *fs = f->slice_context[i];
        uint8_t *start  = pkt->data + (pkt->size - used_count) * (int64_t)i / f->slice_count;
        int len         = pkt->size / f->slice_count;
        ff_init_range_encoder(&fs->c, start, len);
    }
    avctx->execute(avctx, encode_slice, &f->slice_context[0], NULL,
                   f->slice_count, sizeof(void *));

    buf_p = pkt->data;
    for (i = 0; i < f->slice_count; i++) {
        FFV1Context *fs = f->slice_context[i];
        int bytes;

        if (fs->ac) {
            uint8_t state = 129;
            put_rac(&fs->c, &state, 0);
            bytes = ff_rac_terminate(&fs->c);
        } else {
            flush_put_bits(&fs->pb); // FIXME: nicer padding
            bytes = fs->ac_byte_count + (put_bits_count(&fs->pb) + 7) / 8;
        }
        if (i > 0 || f->version > 2) {
            av_assert0(bytes < pkt->size / f->slice_count);
            memmove(buf_p, fs->c.bytestream_start, bytes);
            av_assert0(bytes < (1 << 24));
            AV_WB24(buf_p + bytes, bytes);
            bytes += 3;
        }
        if (f->ec) {
            unsigned v;
            buf_p[bytes++] = 0;
            v = av_crc(av_crc_get_table(AV_CRC_32_IEEE), 0, buf_p, bytes);
            AV_WL32(buf_p + bytes, v);
            bytes += 4;
        }
        buf_p += bytes;
    }

    if (avctx->flags & CODEC_FLAG_PASS1)
        avctx->stats_out[0] = '\0';

    f->picture_number++;
    pkt->size   = buf_p - pkt->data;
    pkt->pts    =
    pkt->dts    = pict->pts;
    pkt->flags |= AV_PKT_FLAG_KEY * p->key_frame;
    *got_packet = 1;

    return 0;
}

static av_cold int ffv1_encode_close(AVCodecContext *avctx)
{
    av_frame_free(&avctx->coded_frame);
    ffv1_close(avctx);
    return 0;
}

#define OFFSET(x) offsetof(FFV1Context, x)
#define VE AV_OPT_FLAG_VIDEO_PARAM | AV_OPT_FLAG_ENCODING_PARAM
static const AVOption options[] = {
    { "slicecrc", "Protect slices with CRCs", OFFSET(ec), AV_OPT_TYPE_INT, { .i64 = -1 }, -1, 1, VE },
    { NULL }
};

static const AVClass ffv1_class = {
    .class_name = "ffv1 encoder",
    .item_name  = av_default_item_name,
    .option     = options,
    .version    = LIBAVUTIL_VERSION_INT,
};

static const AVCodecDefault ffv1_defaults[] = {
    { "coder", "-1" },
    { NULL },
};

AVCodec ff_ffv1_encoder = {
    .name           = "ffv1",
    .long_name      = NULL_IF_CONFIG_SMALL("FFmpeg video codec #1"),
    .type           = AVMEDIA_TYPE_VIDEO,
    .id             = AV_CODEC_ID_FFV1,
    .priv_data_size = sizeof(FFV1Context),
<<<<<<< HEAD
    .init           = encode_init,
    .encode2        = encode_frame,
    .close          = ffv1_close,
    .capabilities   = CODEC_CAP_SLICE_THREADS | CODEC_CAP_DELAY,
=======
    .init           = ffv1_encode_init,
    .encode2        = ffv1_encode_frame,
    .close          = ffv1_encode_close,
    .capabilities   = CODEC_CAP_SLICE_THREADS,
>>>>>>> 1c01b025
    .pix_fmts       = (const enum AVPixelFormat[]) {
        AV_PIX_FMT_YUV420P,   AV_PIX_FMT_YUVA420P,  AV_PIX_FMT_YUVA422P,  AV_PIX_FMT_YUV444P,
        AV_PIX_FMT_YUVA444P,  AV_PIX_FMT_YUV440P,   AV_PIX_FMT_YUV422P,   AV_PIX_FMT_YUV411P,
        AV_PIX_FMT_YUV410P,   AV_PIX_FMT_0RGB32,    AV_PIX_FMT_RGB32,     AV_PIX_FMT_YUV420P16,
        AV_PIX_FMT_YUV422P16, AV_PIX_FMT_YUV444P16, AV_PIX_FMT_YUV444P9,  AV_PIX_FMT_YUV422P9,
        AV_PIX_FMT_YUV420P9,  AV_PIX_FMT_YUV420P10, AV_PIX_FMT_YUV422P10, AV_PIX_FMT_YUV444P10,
        AV_PIX_FMT_YUVA444P16, AV_PIX_FMT_YUVA422P16, AV_PIX_FMT_YUVA420P16,
        AV_PIX_FMT_YUVA444P10, AV_PIX_FMT_YUVA422P10, AV_PIX_FMT_YUVA420P10,
        AV_PIX_FMT_YUVA444P9, AV_PIX_FMT_YUVA422P9, AV_PIX_FMT_YUVA420P9,
        AV_PIX_FMT_GRAY16,    AV_PIX_FMT_GRAY8,     AV_PIX_FMT_GBRP9,     AV_PIX_FMT_GBRP10,
        AV_PIX_FMT_GBRP12,    AV_PIX_FMT_GBRP14,
        AV_PIX_FMT_NONE

    },
    .defaults       = ffv1_defaults,
    .priv_class     = &ffv1_class,
};<|MERGE_RESOLUTION|>--- conflicted
+++ resolved
@@ -830,15 +830,12 @@
     if ((ret = ffv1_allocate_initial_states(s)) < 0)
         return ret;
 
-<<<<<<< HEAD
-=======
     avctx->coded_frame = av_frame_alloc();
     if (!avctx->coded_frame)
         return AVERROR(ENOMEM);
 
     avctx->coded_frame->pict_type = AV_PICTURE_TYPE_I;
 
->>>>>>> 1c01b025
     if (!s->transparency)
         s->plane_count = 2;
     if (!s->chroma_planes && s->version > 3)
@@ -987,7 +984,6 @@
         put_symbol(c, state, f->plane[j].quant_table_index, 0);
         av_assert0(f->plane[j].quant_table_index == f->avctx->context_model);
     }
-<<<<<<< HEAD
     if (!f->picture.f->interlaced_frame)
         put_symbol(c, state, 3, 0);
     else
@@ -1000,14 +996,6 @@
             ffv1_clear_slice_state(f, fs);
         put_symbol(c, state, fs->slice_coding_mode, 0);
     }
-=======
-    if (!f->avctx->coded_frame->interlaced_frame)
-        put_symbol(c, state, 3, 0);
-    else
-        put_symbol(c, state, 1 + !f->avctx->coded_frame->top_field_first, 0);
-    put_symbol(c, state, f->avctx->coded_frame->sample_aspect_ratio.num, 0);
-    put_symbol(c, state, f->avctx->coded_frame->sample_aspect_ratio.den, 0);
->>>>>>> 1c01b025
 }
 
 static int encode_slice(AVCodecContext *c, void *arg)
@@ -1018,8 +1006,7 @@
     int height       = fs->slice_height;
     int x            = fs->slice_x;
     int y            = fs->slice_y;
-<<<<<<< HEAD
-    AVFrame *const p = f->picture.f;
+    const AVFrame *const p = f->picture.f;
     const int ps     = av_pix_fmt_desc_get(c->pix_fmt)->comp[0].step_minus1 + 1;
     int ret;
     RangeCoder c_bak = fs->c;
@@ -1027,15 +1014,7 @@
     fs->slice_coding_mode = 0;
 
 retry:
-    if (p->key_frame)
-=======
-    const AVFrame *const p = f->frame;
-    const int ps     = (av_pix_fmt_desc_get(c->pix_fmt)->flags & AV_PIX_FMT_FLAG_PLANAR)
-                       ? (f->bits_per_raw_sample > 8) + 1
-                       : 4;
-
     if (c->coded_frame->key_frame)
->>>>>>> 1c01b025
         ffv1_clear_slice_state(f, fs);
     if (f->version > 2) {
         encode_slice_header(f, fs);
@@ -1091,11 +1070,7 @@
 {
     FFV1Context *f      = avctx->priv_data;
     RangeCoder *const c = &f->slice_context[0]->c;
-<<<<<<< HEAD
     AVFrame *const p    = f->picture.f;
-=======
-    AVFrame *const p    = avctx->coded_frame;
->>>>>>> 1c01b025
     int used_count      = 0;
     uint8_t keystate    = 128;
     uint8_t *buf_p;
@@ -1128,7 +1103,6 @@
                 }
             }
 
-<<<<<<< HEAD
             for (j = 0; j < 256; j++) {
                 snprintf(p, end - p, "%" PRIu64 " %" PRIu64 " ",
                         f->rc_stat[j][0], f->rc_stat[j][1]);
@@ -1147,15 +1121,6 @@
             snprintf(p, end - p, "%d\n", f->gob_count);
         }
         return 0;
-=======
-    f->frame = pict;
-
-    if ((ret = ff_alloc_packet(pkt, avctx->width * avctx->height *
-                             ((8 * 2 + 1 + 1) * 4) / 8 +
-                             FF_MIN_BUFFER_SIZE)) < 0) {
-        av_log(avctx, AV_LOG_ERROR, "Error getting output packet.\n");
-        return ret;
->>>>>>> 1c01b025
     }
 
     if (f->version > 3)
@@ -1167,22 +1132,19 @@
     ff_init_range_encoder(c, pkt->data, pkt->size);
     ff_build_rac_states(c, 0.05 * (1LL << 32), 256 - 8);
 
-<<<<<<< HEAD
     av_frame_unref(p);
     if ((ret = av_frame_ref(p, pict)) < 0)
         return ret;
-    p->pict_type = AV_PICTURE_TYPE_I;
-
-=======
->>>>>>> 1c01b025
+    avctx->coded_frame->pict_type = AV_PICTURE_TYPE_I;
+
     if (avctx->gop_size == 0 || f->picture_number % avctx->gop_size == 0) {
         put_rac(c, &keystate, 1);
-        p->key_frame = 1;
+        avctx->coded_frame->key_frame = 1;
         f->gob_count++;
         write_header(f);
     } else {
         put_rac(c, &keystate, 0);
-        p->key_frame = 0;
+        avctx->coded_frame->key_frame = 0;
     }
 
     if (f->ac > 1) {
@@ -1239,13 +1201,13 @@
     pkt->size   = buf_p - pkt->data;
     pkt->pts    =
     pkt->dts    = pict->pts;
-    pkt->flags |= AV_PKT_FLAG_KEY * p->key_frame;
+    pkt->flags |= AV_PKT_FLAG_KEY * avctx->coded_frame->key_frame;
     *got_packet = 1;
 
     return 0;
 }
 
-static av_cold int ffv1_encode_close(AVCodecContext *avctx)
+static av_cold int encode_close(AVCodecContext *avctx)
 {
     av_frame_free(&avctx->coded_frame);
     ffv1_close(avctx);
@@ -1277,17 +1239,10 @@
     .type           = AVMEDIA_TYPE_VIDEO,
     .id             = AV_CODEC_ID_FFV1,
     .priv_data_size = sizeof(FFV1Context),
-<<<<<<< HEAD
     .init           = encode_init,
     .encode2        = encode_frame,
-    .close          = ffv1_close,
+    .close          = encode_close,
     .capabilities   = CODEC_CAP_SLICE_THREADS | CODEC_CAP_DELAY,
-=======
-    .init           = ffv1_encode_init,
-    .encode2        = ffv1_encode_frame,
-    .close          = ffv1_encode_close,
-    .capabilities   = CODEC_CAP_SLICE_THREADS,
->>>>>>> 1c01b025
     .pix_fmts       = (const enum AVPixelFormat[]) {
         AV_PIX_FMT_YUV420P,   AV_PIX_FMT_YUVA420P,  AV_PIX_FMT_YUVA422P,  AV_PIX_FMT_YUV444P,
         AV_PIX_FMT_YUVA444P,  AV_PIX_FMT_YUV440P,   AV_PIX_FMT_YUV422P,   AV_PIX_FMT_YUV411P,
