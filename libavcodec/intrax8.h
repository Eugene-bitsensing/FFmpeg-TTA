/*
 * This file is part of FFmpeg.
 *
 * FFmpeg is free software; you can redistribute it and/or
 * modify it under the terms of the GNU Lesser General Public
 * License as published by the Free Software Foundation; either
 * version 2.1 of the License, or (at your option) any later version.
 *
 * FFmpeg is distributed in the hope that it will be useful,
 * but WITHOUT ANY WARRANTY; without even the implied warranty of
 * MERCHANTABILITY or FITNESS FOR A PARTICULAR PURPOSE.  See the GNU
 * Lesser General Public License for more details.
 *
 * You should have received a copy of the GNU Lesser General Public
 * License along with FFmpeg; if not, write to the Free Software
 * Foundation, Inc., 51 Franklin Street, Fifth Floor, Boston, MA 02110-1301 USA
 */

#ifndef AVCODEC_INTRAX8_H
#define AVCODEC_INTRAX8_H

#include "get_bits.h"
#include "mpegvideo.h"
#include "intrax8dsp.h"
#include "wmv2dsp.h"

typedef struct IntraX8Context {
    VLC *j_ac_vlc[4]; // they point to the static j_mb_vlc
    VLC *j_orient_vlc;
    VLC *j_dc_vlc[3];

    int use_quant_matrix;

    // set by ff_intrax8_common_init
    uint8_t *prediction_table; // 2 * (mb_w * 2)
    ScanTable scantable[3];
<<<<<<< HEAD
    WMV2DSPContext wdsp;
    uint8_t idct_permutation[64];
//set by the caller codec
    MpegEncContext * s;
=======

    // set by the caller codec
    MpegEncContext *s;
>>>>>>> 2ade1cda
    IntraX8DSPContext dsp;
    int quant;
    int dquant;
    int qsum;

    // calculated per frame
    int quant_dc_chroma;
    int divide_quant_dc_luma;
    int divide_quant_dc_chroma;

    // changed per block
    int edges;
    int flat_dc;
    int predicted_dc;
    int raw_orient;
    int chroma_orient;
    int orient;
    int est_run;
} IntraX8Context;

void ff_intrax8_common_init(IntraX8Context *w, MpegEncContext *const s);
void ff_intrax8_common_end(IntraX8Context *w);
int ff_intrax8_decode_picture(IntraX8Context *w, int quant, int halfpq);

#endif /* AVCODEC_INTRAX8_H */<|MERGE_RESOLUTION|>--- conflicted
+++ resolved
@@ -34,16 +34,11 @@
     // set by ff_intrax8_common_init
     uint8_t *prediction_table; // 2 * (mb_w * 2)
     ScanTable scantable[3];
-<<<<<<< HEAD
     WMV2DSPContext wdsp;
     uint8_t idct_permutation[64];
-//set by the caller codec
+
+    //set by the caller codec
     MpegEncContext * s;
-=======
-
-    // set by the caller codec
-    MpegEncContext *s;
->>>>>>> 2ade1cda
     IntraX8DSPContext dsp;
     int quant;
     int dquant;
