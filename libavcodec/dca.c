--- conflicted
+++ resolved
@@ -1822,15 +1822,9 @@
     }
 
     if (avctx->channels != channels) {
-<<<<<<< HEAD
         if (avctx->channels)
             av_log(avctx, AV_LOG_INFO, "Number of channels changed in DCA decoder (%d -> %d)\n", avctx->channels, channels);
         avctx->channels = channels;
-=======
-        av_log(avctx, AV_LOG_ERROR, "DCA decoder does not support number of "
-               "channels changing in stream. Skipping frame.\n");
-        return AVERROR_PATCHWELCOME;
->>>>>>> 7d1b17b8
     }
 
     out_size = 256 / 8 * s->sample_blocks * channels *
