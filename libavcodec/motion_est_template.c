/*
 * Motion estimation
 * Copyright (c) 2002-2004 Michael Niedermayer
 *
 * This file is part of FFmpeg.
 *
 * FFmpeg is free software; you can redistribute it and/or
 * modify it under the terms of the GNU Lesser General Public
 * License as published by the Free Software Foundation; either
 * version 2.1 of the License, or (at your option) any later version.
 *
 * FFmpeg is distributed in the hope that it will be useful,
 * but WITHOUT ANY WARRANTY; without even the implied warranty of
 * MERCHANTABILITY or FITNESS FOR A PARTICULAR PURPOSE.  See the GNU
 * Lesser General Public License for more details.
 *
 * You should have received a copy of the GNU Lesser General Public
 * License along with FFmpeg; if not, write to the Free Software
 * Foundation, Inc., 51 Franklin Street, Fifth Floor, Boston, MA 02110-1301 USA
 */

/**
 * @file
 * Motion estimation template.
 */

//Let us hope gcc will remove the unused vars ...(gcc 3.2.2 seems to do it ...)
#define LOAD_COMMON\
    uint32_t av_unused * const score_map= c->score_map;\
    const int av_unused xmin= c->xmin;\
    const int av_unused ymin= c->ymin;\
    const int av_unused xmax= c->xmax;\
    const int av_unused ymax= c->ymax;\
    uint8_t *mv_penalty= c->current_mv_penalty;\
    const int pred_x= c->pred_x;\
    const int pred_y= c->pred_y;\

#define CHECK_HALF_MV(dx, dy, x, y)\
{\
    const int hx= 2*(x)+(dx);\
    const int hy= 2*(y)+(dy);\
    d= cmp_hpel(s, x, y, dx, dy, size, h, ref_index, src_index, cmp_sub, chroma_cmp_sub, flags);\
    d += (mv_penalty[hx - pred_x] + mv_penalty[hy - pred_y])*penalty_factor;\
    COPY3_IF_LT(dmin, d, bx, hx, by, hy)\
}

static int hpel_motion_search(MpegEncContext * s,
                                  int *mx_ptr, int *my_ptr, int dmin,
                                  int src_index, int ref_index,
                                  int size, int h)
{
    MotionEstContext * const c= &s->me;
    const int mx = *mx_ptr;
    const int my = *my_ptr;
    const int penalty_factor= c->sub_penalty_factor;
    me_cmp_func cmp_sub, chroma_cmp_sub;
    int bx=2*mx, by=2*my;

    LOAD_COMMON
    int flags= c->sub_flags;

 //FIXME factorize

    cmp_sub= s->dsp.me_sub_cmp[size];
    chroma_cmp_sub= s->dsp.me_sub_cmp[size+1];

    if(c->skip){ //FIXME move out of hpel?
        *mx_ptr = 0;
        *my_ptr = 0;
        return dmin;
    }

    if(c->avctx->me_cmp != c->avctx->me_sub_cmp){
        dmin= cmp(s, mx, my, 0, 0, size, h, ref_index, src_index, cmp_sub, chroma_cmp_sub, flags);
        if(mx || my || size>0)
            dmin += (mv_penalty[2*mx - pred_x] + mv_penalty[2*my - pred_y])*penalty_factor;
    }

    if (mx > xmin && mx < xmax &&
        my > ymin && my < ymax) {
        int d= dmin;
        const int index= (my<<ME_MAP_SHIFT) + mx;
        const int t= score_map[(index-(1<<ME_MAP_SHIFT))&(ME_MAP_SIZE-1)]
                     + (mv_penalty[bx   - pred_x] + mv_penalty[by-2 - pred_y])*c->penalty_factor;
        const int l= score_map[(index- 1               )&(ME_MAP_SIZE-1)]
                     + (mv_penalty[bx-2 - pred_x] + mv_penalty[by   - pred_y])*c->penalty_factor;
        const int r= score_map[(index+ 1               )&(ME_MAP_SIZE-1)]
                     + (mv_penalty[bx+2 - pred_x] + mv_penalty[by   - pred_y])*c->penalty_factor;
        const int b= score_map[(index+(1<<ME_MAP_SHIFT))&(ME_MAP_SIZE-1)]
                     + (mv_penalty[bx   - pred_x] + mv_penalty[by+2 - pred_y])*c->penalty_factor;

#if 1
        unsigned key;
        unsigned map_generation= c->map_generation;
        key= ((my-1)<<ME_MAP_MV_BITS) + (mx) + map_generation;
        av_assert2(c->map[(index-(1<<ME_MAP_SHIFT))&(ME_MAP_SIZE-1)] == key);
        key= ((my+1)<<ME_MAP_MV_BITS) + (mx) + map_generation;
        av_assert2(c->map[(index+(1<<ME_MAP_SHIFT))&(ME_MAP_SIZE-1)] == key);
        key= ((my)<<ME_MAP_MV_BITS) + (mx+1) + map_generation;
        av_assert2(c->map[(index+1)&(ME_MAP_SIZE-1)] == key);
        key= ((my)<<ME_MAP_MV_BITS) + (mx-1) + map_generation;
        av_assert2(c->map[(index-1)&(ME_MAP_SIZE-1)] == key);
#endif
        if(t<=b){
            CHECK_HALF_MV(0, 1, mx  ,my-1)
            if(l<=r){
                CHECK_HALF_MV(1, 1, mx-1, my-1)
                if(t+r<=b+l){
                    CHECK_HALF_MV(1, 1, mx  , my-1)
                }else{
                    CHECK_HALF_MV(1, 1, mx-1, my  )
                }
                CHECK_HALF_MV(1, 0, mx-1, my  )
            }else{
                CHECK_HALF_MV(1, 1, mx  , my-1)
                if(t+l<=b+r){
                    CHECK_HALF_MV(1, 1, mx-1, my-1)
                }else{
                    CHECK_HALF_MV(1, 1, mx  , my  )
                }
                CHECK_HALF_MV(1, 0, mx  , my  )
            }
        }else{
            if(l<=r){
                if(t+l<=b+r){
                    CHECK_HALF_MV(1, 1, mx-1, my-1)
                }else{
                    CHECK_HALF_MV(1, 1, mx  , my  )
                }
                CHECK_HALF_MV(1, 0, mx-1, my)
                CHECK_HALF_MV(1, 1, mx-1, my)
            }else{
                if(t+r<=b+l){
                    CHECK_HALF_MV(1, 1, mx  , my-1)
                }else{
                    CHECK_HALF_MV(1, 1, mx-1, my)
                }
                CHECK_HALF_MV(1, 0, mx  , my)
                CHECK_HALF_MV(1, 1, mx  , my)
            }
            CHECK_HALF_MV(0, 1, mx  , my)
        }
        av_assert2(bx >= xmin*2 && bx <= xmax*2 && by >= ymin*2 && by <= ymax*2);
    }

    *mx_ptr = bx;
    *my_ptr = by;

    return dmin;
}

static int no_sub_motion_search(MpegEncContext * s,
          int *mx_ptr, int *my_ptr, int dmin,
                                  int src_index, int ref_index,
                                  int size, int h)
{
    (*mx_ptr)<<=1;
    (*my_ptr)<<=1;
    return dmin;
}

<<<<<<< HEAD
av_extern_inline int ff_get_mb_score(MpegEncContext * s, int mx, int my, int src_index,
                               int ref_index, int size, int h, int add_rate)
=======
static inline int get_mb_score(MpegEncContext *s, int mx, int my,
                               int src_index, int ref_index, int size,
                               int h, int add_rate)
>>>>>>> e52e4fe1
{
//    const int check_luma= s->dsp.me_sub_cmp != s->dsp.mb_cmp;
    MotionEstContext * const c= &s->me;
    const int penalty_factor= c->mb_penalty_factor;
    const int flags= c->mb_flags;
    const int qpel= flags & FLAG_QPEL;
    const int mask= 1+2*qpel;
    me_cmp_func cmp_sub, chroma_cmp_sub;
    int d;

    LOAD_COMMON

 //FIXME factorize

    cmp_sub= s->dsp.mb_cmp[size];
    chroma_cmp_sub= s->dsp.mb_cmp[size+1];

    d= cmp(s, mx>>(qpel+1), my>>(qpel+1), mx&mask, my&mask, size, h, ref_index, src_index, cmp_sub, chroma_cmp_sub, flags);
    //FIXME check cbp before adding penalty for (0,0) vector
    if(add_rate && (mx || my || size>0))
        d += (mv_penalty[mx - pred_x] + mv_penalty[my - pred_y])*penalty_factor;

    return d;
}

int ff_get_mb_score(MpegEncContext *s, int mx, int my, int src_index,
                    int ref_index, int size, int h, int add_rate)
{
    return get_mb_score(s, mx, my, src_index, ref_index, size, h, add_rate);
}

#define CHECK_QUARTER_MV(dx, dy, x, y)\
{\
    const int hx= 4*(x)+(dx);\
    const int hy= 4*(y)+(dy);\
    d= cmp_qpel(s, x, y, dx, dy, size, h, ref_index, src_index, cmpf, chroma_cmpf, flags);\
    d += (mv_penalty[hx - pred_x] + mv_penalty[hy - pred_y])*penalty_factor;\
    COPY3_IF_LT(dmin, d, bx, hx, by, hy)\
}

static int qpel_motion_search(MpegEncContext * s,
                                  int *mx_ptr, int *my_ptr, int dmin,
                                  int src_index, int ref_index,
                                  int size, int h)
{
    MotionEstContext * const c= &s->me;
    const int mx = *mx_ptr;
    const int my = *my_ptr;
    const int penalty_factor= c->sub_penalty_factor;
    const unsigned map_generation = c->map_generation;
    const int subpel_quality= c->avctx->me_subpel_quality;
    uint32_t *map= c->map;
    me_cmp_func cmpf, chroma_cmpf;
    me_cmp_func cmp_sub, chroma_cmp_sub;

    LOAD_COMMON
    int flags= c->sub_flags;

    cmpf= s->dsp.me_cmp[size];
    chroma_cmpf= s->dsp.me_cmp[size+1]; //factorize FIXME
 //FIXME factorize

    cmp_sub= s->dsp.me_sub_cmp[size];
    chroma_cmp_sub= s->dsp.me_sub_cmp[size+1];

    if(c->skip){ //FIXME somehow move up (benchmark)
        *mx_ptr = 0;
        *my_ptr = 0;
        return dmin;
    }

    if(c->avctx->me_cmp != c->avctx->me_sub_cmp){
        dmin= cmp(s, mx, my, 0, 0, size, h, ref_index, src_index, cmp_sub, chroma_cmp_sub, flags);
        if(mx || my || size>0)
            dmin += (mv_penalty[4*mx - pred_x] + mv_penalty[4*my - pred_y])*penalty_factor;
    }

    if (mx > xmin && mx < xmax &&
        my > ymin && my < ymax) {
        int bx=4*mx, by=4*my;
        int d= dmin;
        int i, nx, ny;
        const int index= (my<<ME_MAP_SHIFT) + mx;
        const int t= score_map[(index-(1<<ME_MAP_SHIFT)  )&(ME_MAP_SIZE-1)];
        const int l= score_map[(index- 1                 )&(ME_MAP_SIZE-1)];
        const int r= score_map[(index+ 1                 )&(ME_MAP_SIZE-1)];
        const int b= score_map[(index+(1<<ME_MAP_SHIFT)  )&(ME_MAP_SIZE-1)];
        const int c= score_map[(index                    )&(ME_MAP_SIZE-1)];
        int best[8];
        int best_pos[8][2];

        memset(best, 64, sizeof(int)*8);
        if(s->me.dia_size>=2){
            const int tl= score_map[(index-(1<<ME_MAP_SHIFT)-1)&(ME_MAP_SIZE-1)];
            const int bl= score_map[(index+(1<<ME_MAP_SHIFT)-1)&(ME_MAP_SIZE-1)];
            const int tr= score_map[(index-(1<<ME_MAP_SHIFT)+1)&(ME_MAP_SIZE-1)];
            const int br= score_map[(index+(1<<ME_MAP_SHIFT)+1)&(ME_MAP_SIZE-1)];

            for(ny= -3; ny <= 3; ny++){
                for(nx= -3; nx <= 3; nx++){
                    //FIXME this could overflow (unlikely though)
                    const int64_t t2= nx*nx*(tr + tl - 2*t) + 4*nx*(tr-tl) + 32*t;
                    const int64_t c2= nx*nx*( r +  l - 2*c) + 4*nx*( r- l) + 32*c;
                    const int64_t b2= nx*nx*(br + bl - 2*b) + 4*nx*(br-bl) + 32*b;
                    int score= (ny*ny*(b2 + t2 - 2*c2) + 4*ny*(b2 - t2) + 32*c2 + 512)>>10;
                    int i;

                    if((nx&3)==0 && (ny&3)==0) continue;

                    score += (mv_penalty[4*mx + nx - pred_x] + mv_penalty[4*my + ny - pred_y])*penalty_factor;

//                    if(nx&1) score-=1024*c->penalty_factor;
//                    if(ny&1) score-=1024*c->penalty_factor;

                    for(i=0; i<8; i++){
                        if(score < best[i]){
                            memmove(&best[i+1], &best[i], sizeof(int)*(7-i));
                            memmove(&best_pos[i+1][0], &best_pos[i][0], sizeof(int)*2*(7-i));
                            best[i]= score;
                            best_pos[i][0]= nx + 4*mx;
                            best_pos[i][1]= ny + 4*my;
                            break;
                        }
                    }
                }
            }
        }else{
            int tl;
            //FIXME this could overflow (unlikely though)
            const int cx = 4*(r - l);
            const int cx2= r + l - 2*c;
            const int cy = 4*(b - t);
            const int cy2= b + t - 2*c;
            int cxy;

            if(map[(index-(1<<ME_MAP_SHIFT)-1)&(ME_MAP_SIZE-1)] == (my<<ME_MAP_MV_BITS) + mx + map_generation && 0){ //FIXME
                tl= score_map[(index-(1<<ME_MAP_SHIFT)-1)&(ME_MAP_SIZE-1)];
            }else{
                tl= cmp(s, mx-1, my-1, 0, 0, size, h, ref_index, src_index, cmpf, chroma_cmpf, flags);//FIXME wrong if chroma me is different
            }

            cxy= 2*tl + (cx + cy)/4 - (cx2 + cy2) - 2*c;

            av_assert2(16*cx2 + 4*cx + 32*c == 32*r);
            av_assert2(16*cx2 - 4*cx + 32*c == 32*l);
            av_assert2(16*cy2 + 4*cy + 32*c == 32*b);
            av_assert2(16*cy2 - 4*cy + 32*c == 32*t);
            av_assert2(16*cxy + 16*cy2 + 16*cx2 - 4*cy - 4*cx + 32*c == 32*tl);

            for(ny= -3; ny <= 3; ny++){
                for(nx= -3; nx <= 3; nx++){
                    //FIXME this could overflow (unlikely though)
                    int score= ny*nx*cxy + nx*nx*cx2 + ny*ny*cy2 + nx*cx + ny*cy + 32*c; //FIXME factor
                    int i;

                    if((nx&3)==0 && (ny&3)==0) continue;

                    score += 32*(mv_penalty[4*mx + nx - pred_x] + mv_penalty[4*my + ny - pred_y])*penalty_factor;
//                    if(nx&1) score-=32*c->penalty_factor;
  //                  if(ny&1) score-=32*c->penalty_factor;

                    for(i=0; i<8; i++){
                        if(score < best[i]){
                            memmove(&best[i+1], &best[i], sizeof(int)*(7-i));
                            memmove(&best_pos[i+1][0], &best_pos[i][0], sizeof(int)*2*(7-i));
                            best[i]= score;
                            best_pos[i][0]= nx + 4*mx;
                            best_pos[i][1]= ny + 4*my;
                            break;
                        }
                    }
                }
            }
        }
        for(i=0; i<subpel_quality; i++){
            nx= best_pos[i][0];
            ny= best_pos[i][1];
            CHECK_QUARTER_MV(nx&3, ny&3, nx>>2, ny>>2)
        }

        av_assert2(bx >= xmin*4 && bx <= xmax*4 && by >= ymin*4 && by <= ymax*4);

        *mx_ptr = bx;
        *my_ptr = by;
    }else{
        *mx_ptr =4*mx;
        *my_ptr =4*my;
    }

    return dmin;
}


#define CHECK_MV(x,y)\
{\
    const unsigned key = ((y)<<ME_MAP_MV_BITS) + (x) + map_generation;\
    const int index= (((y)<<ME_MAP_SHIFT) + (x))&(ME_MAP_SIZE-1);\
    av_assert2((x) >= xmin);\
    av_assert2((x) <= xmax);\
    av_assert2((y) >= ymin);\
    av_assert2((y) <= ymax);\
/*printf("check_mv %d %d\n", x, y);*/\
    if(map[index]!=key){\
        d= cmp(s, x, y, 0, 0, size, h, ref_index, src_index, cmpf, chroma_cmpf, flags);\
        map[index]= key;\
        score_map[index]= d;\
        d += (mv_penalty[((x)<<shift)-pred_x] + mv_penalty[((y)<<shift)-pred_y])*penalty_factor;\
/*printf("score:%d\n", d);*/\
        COPY3_IF_LT(dmin, d, best[0], x, best[1], y)\
    }\
}

#define CHECK_CLIPPED_MV(ax,ay)\
{\
    const int Lx= ax;\
    const int Ly= ay;\
    const int Lx2= FFMAX(xmin, FFMIN(Lx, xmax));\
    const int Ly2= FFMAX(ymin, FFMIN(Ly, ymax));\
    CHECK_MV(Lx2, Ly2)\
}

#define CHECK_MV_DIR(x,y,new_dir)\
{\
    const unsigned key = ((y)<<ME_MAP_MV_BITS) + (x) + map_generation;\
    const int index= (((y)<<ME_MAP_SHIFT) + (x))&(ME_MAP_SIZE-1);\
/*printf("check_mv_dir %d %d %d\n", x, y, new_dir);*/\
    if(map[index]!=key){\
        d= cmp(s, x, y, 0, 0, size, h, ref_index, src_index, cmpf, chroma_cmpf, flags);\
        map[index]= key;\
        score_map[index]= d;\
        d += (mv_penalty[((x)<<shift)-pred_x] + mv_penalty[((y)<<shift)-pred_y])*penalty_factor;\
/*printf("score:%d\n", d);*/\
        if(d<dmin){\
            best[0]=x;\
            best[1]=y;\
            dmin=d;\
            next_dir= new_dir;\
        }\
    }\
}

#define check(x,y,S,v)\
if( (x)<(xmin<<(S)) ) printf("%d %d %d %d %d xmin" #v, xmin, (x), (y), s->mb_x, s->mb_y);\
if( (x)>(xmax<<(S)) ) printf("%d %d %d %d %d xmax" #v, xmax, (x), (y), s->mb_x, s->mb_y);\
if( (y)<(ymin<<(S)) ) printf("%d %d %d %d %d ymin" #v, ymin, (x), (y), s->mb_x, s->mb_y);\
if( (y)>(ymax<<(S)) ) printf("%d %d %d %d %d ymax" #v, ymax, (x), (y), s->mb_x, s->mb_y);\

#define LOAD_COMMON2\
    uint32_t *map= c->map;\
    const int qpel= flags&FLAG_QPEL;\
    const int shift= 1+qpel;\

static av_always_inline int small_diamond_search(MpegEncContext * s, int *best, int dmin,
                                       int src_index, int ref_index, int const penalty_factor,
                                       int size, int h, int flags)
{
    MotionEstContext * const c= &s->me;
    me_cmp_func cmpf, chroma_cmpf;
    int next_dir=-1;
    LOAD_COMMON
    LOAD_COMMON2
    unsigned map_generation = c->map_generation;

    cmpf= s->dsp.me_cmp[size];
    chroma_cmpf= s->dsp.me_cmp[size+1];

    { /* ensure that the best point is in the MAP as h/qpel refinement needs it */
        const unsigned key = (best[1]<<ME_MAP_MV_BITS) + best[0] + map_generation;
        const int index= ((best[1]<<ME_MAP_SHIFT) + best[0])&(ME_MAP_SIZE-1);
        if(map[index]!=key){ //this will be executed only very rarey
            score_map[index]= cmp(s, best[0], best[1], 0, 0, size, h, ref_index, src_index, cmpf, chroma_cmpf, flags);
            map[index]= key;
        }
    }

    for(;;){
        int d;
        const int dir= next_dir;
        const int x= best[0];
        const int y= best[1];
        next_dir=-1;

//printf("%d", dir);
        if(dir!=2 && x>xmin) CHECK_MV_DIR(x-1, y  , 0)
        if(dir!=3 && y>ymin) CHECK_MV_DIR(x  , y-1, 1)
        if(dir!=0 && x<xmax) CHECK_MV_DIR(x+1, y  , 2)
        if(dir!=1 && y<ymax) CHECK_MV_DIR(x  , y+1, 3)

        if(next_dir==-1){
            return dmin;
        }
    }
}

static int funny_diamond_search(MpegEncContext * s, int *best, int dmin,
                                       int src_index, int ref_index, int const penalty_factor,
                                       int size, int h, int flags)
{
    MotionEstContext * const c= &s->me;
    me_cmp_func cmpf, chroma_cmpf;
    int dia_size;
    LOAD_COMMON
    LOAD_COMMON2
    unsigned map_generation = c->map_generation;

    cmpf= s->dsp.me_cmp[size];
    chroma_cmpf= s->dsp.me_cmp[size+1];

    for(dia_size=1; dia_size<=4; dia_size++){
        int dir;
        const int x= best[0];
        const int y= best[1];

        if(dia_size&(dia_size-1)) continue;

        if(   x + dia_size > xmax
           || x - dia_size < xmin
           || y + dia_size > ymax
           || y - dia_size < ymin)
           continue;

        for(dir= 0; dir<dia_size; dir+=2){
            int d;

            CHECK_MV(x + dir           , y + dia_size - dir);
            CHECK_MV(x + dia_size - dir, y - dir           );
            CHECK_MV(x - dir           , y - dia_size + dir);
            CHECK_MV(x - dia_size + dir, y + dir           );
        }

        if(x!=best[0] || y!=best[1])
            dia_size=0;
    }
    return dmin;
}

static int hex_search(MpegEncContext * s, int *best, int dmin,
                                       int src_index, int ref_index, int const penalty_factor,
                                       int size, int h, int flags, int dia_size)
{
    MotionEstContext * const c= &s->me;
    me_cmp_func cmpf, chroma_cmpf;
    LOAD_COMMON
    LOAD_COMMON2
    unsigned map_generation = c->map_generation;
    int x,y,d;
    const int dec= dia_size & (dia_size-1);

    cmpf= s->dsp.me_cmp[size];
    chroma_cmpf= s->dsp.me_cmp[size+1];

    for(;dia_size; dia_size= dec ? dia_size-1 : dia_size>>1){
        do{
            x= best[0];
            y= best[1];

            CHECK_CLIPPED_MV(x  -dia_size    , y);
            CHECK_CLIPPED_MV(x+  dia_size    , y);
            CHECK_CLIPPED_MV(x+( dia_size>>1), y+dia_size);
            CHECK_CLIPPED_MV(x+( dia_size>>1), y-dia_size);
            if(dia_size>1){
                CHECK_CLIPPED_MV(x+(-dia_size>>1), y+dia_size);
                CHECK_CLIPPED_MV(x+(-dia_size>>1), y-dia_size);
            }
        }while(best[0] != x || best[1] != y);
    }

    return dmin;
}

static int l2s_dia_search(MpegEncContext * s, int *best, int dmin,
                                       int src_index, int ref_index, int const penalty_factor,
                                       int size, int h, int flags)
{
    MotionEstContext * const c= &s->me;
    me_cmp_func cmpf, chroma_cmpf;
    LOAD_COMMON
    LOAD_COMMON2
    unsigned map_generation = c->map_generation;
    int x,y,i,d;
    int dia_size= c->dia_size&0xFF;
    const int dec= dia_size & (dia_size-1);
    static const int hex[8][2]={{-2, 0}, {-1,-1}, { 0,-2}, { 1,-1},
                                { 2, 0}, { 1, 1}, { 0, 2}, {-1, 1}};

    cmpf= s->dsp.me_cmp[size];
    chroma_cmpf= s->dsp.me_cmp[size+1];

    for(; dia_size; dia_size= dec ? dia_size-1 : dia_size>>1){
        do{
            x= best[0];
            y= best[1];
            for(i=0; i<8; i++){
                CHECK_CLIPPED_MV(x+hex[i][0]*dia_size, y+hex[i][1]*dia_size);
            }
        }while(best[0] != x || best[1] != y);
    }

    x= best[0];
    y= best[1];
    CHECK_CLIPPED_MV(x+1, y);
    CHECK_CLIPPED_MV(x, y+1);
    CHECK_CLIPPED_MV(x-1, y);
    CHECK_CLIPPED_MV(x, y-1);

    return dmin;
}

static int umh_search(MpegEncContext * s, int *best, int dmin,
                                       int src_index, int ref_index, int const penalty_factor,
                                       int size, int h, int flags)
{
    MotionEstContext * const c= &s->me;
    me_cmp_func cmpf, chroma_cmpf;
    LOAD_COMMON
    LOAD_COMMON2
    unsigned map_generation = c->map_generation;
    int x,y,x2,y2, i, j, d;
    const int dia_size= c->dia_size&0xFE;
    static const int hex[16][2]={{-4,-2}, {-4,-1}, {-4, 0}, {-4, 1}, {-4, 2},
                                 { 4,-2}, { 4,-1}, { 4, 0}, { 4, 1}, { 4, 2},
                                 {-2, 3}, { 0, 4}, { 2, 3},
                                 {-2,-3}, { 0,-4}, { 2,-3},};

    cmpf= s->dsp.me_cmp[size];
    chroma_cmpf= s->dsp.me_cmp[size+1];

    x= best[0];
    y= best[1];
    for(x2=FFMAX(x-dia_size+1, xmin); x2<=FFMIN(x+dia_size-1,xmax); x2+=2){
        CHECK_MV(x2, y);
    }
    for(y2=FFMAX(y-dia_size/2+1, ymin); y2<=FFMIN(y+dia_size/2-1,ymax); y2+=2){
        CHECK_MV(x, y2);
    }

    x= best[0];
    y= best[1];
    for(y2=FFMAX(y-2, ymin); y2<=FFMIN(y+2,ymax); y2++){
        for(x2=FFMAX(x-2, xmin); x2<=FFMIN(x+2,xmax); x2++){
            CHECK_MV(x2, y2);
        }
    }

//FIXME prevent the CLIP stuff

    for(j=1; j<=dia_size/4; j++){
        for(i=0; i<16; i++){
            CHECK_CLIPPED_MV(x+hex[i][0]*j, y+hex[i][1]*j);
        }
    }

    return hex_search(s, best, dmin, src_index, ref_index, penalty_factor, size, h, flags, 2);
}

static int full_search(MpegEncContext * s, int *best, int dmin,
                                       int src_index, int ref_index, int const penalty_factor,
                                       int size, int h, int flags)
{
    MotionEstContext * const c= &s->me;
    me_cmp_func cmpf, chroma_cmpf;
    LOAD_COMMON
    LOAD_COMMON2
    unsigned map_generation = c->map_generation;
    int x,y, d;
    const int dia_size= c->dia_size&0xFF;

    cmpf= s->dsp.me_cmp[size];
    chroma_cmpf= s->dsp.me_cmp[size+1];

    for(y=FFMAX(-dia_size, ymin); y<=FFMIN(dia_size,ymax); y++){
        for(x=FFMAX(-dia_size, xmin); x<=FFMIN(dia_size,xmax); x++){
            CHECK_MV(x, y);
        }
    }

    x= best[0];
    y= best[1];
    d= dmin;
    CHECK_CLIPPED_MV(x  , y);
    CHECK_CLIPPED_MV(x+1, y);
    CHECK_CLIPPED_MV(x, y+1);
    CHECK_CLIPPED_MV(x-1, y);
    CHECK_CLIPPED_MV(x, y-1);
    best[0]= x;
    best[1]= y;

    return d;
}

#define SAB_CHECK_MV(ax,ay)\
{\
    const unsigned key = ((ay)<<ME_MAP_MV_BITS) + (ax) + map_generation;\
    const int index= (((ay)<<ME_MAP_SHIFT) + (ax))&(ME_MAP_SIZE-1);\
/*printf("sab check %d %d\n", ax, ay);*/\
    if(map[index]!=key){\
        d= cmp(s, ax, ay, 0, 0, size, h, ref_index, src_index, cmpf, chroma_cmpf, flags);\
        map[index]= key;\
        score_map[index]= d;\
        d += (mv_penalty[((ax)<<shift)-pred_x] + mv_penalty[((ay)<<shift)-pred_y])*penalty_factor;\
/*printf("score: %d\n", d);*/\
        if(d < minima[minima_count-1].height){\
            int j=0;\
            \
            while(d >= minima[j].height) j++;\
\
            memmove(&minima [j+1], &minima [j], (minima_count - j - 1)*sizeof(Minima));\
\
            minima[j].checked= 0;\
            minima[j].height= d;\
            minima[j].x= ax;\
            minima[j].y= ay;\
            \
            i=-1;\
            continue;\
        }\
    }\
}

#define MAX_SAB_SIZE ME_MAP_SIZE
static int sab_diamond_search(MpegEncContext * s, int *best, int dmin,
                                       int src_index, int ref_index, int const penalty_factor,
                                       int size, int h, int flags)
{
    MotionEstContext * const c= &s->me;
    me_cmp_func cmpf, chroma_cmpf;
    Minima minima[MAX_SAB_SIZE];
    const int minima_count= FFABS(c->dia_size);
    int i, j;
    LOAD_COMMON
    LOAD_COMMON2
    unsigned map_generation = c->map_generation;

    cmpf= s->dsp.me_cmp[size];
    chroma_cmpf= s->dsp.me_cmp[size+1];

    /*Note j<MAX_SAB_SIZE is needed if MAX_SAB_SIZE < ME_MAP_SIZE as j can
      become larger due to MVs overflowing their ME_MAP_MV_BITS bits space in map
     */
    for(j=i=0; i<ME_MAP_SIZE && j<MAX_SAB_SIZE; i++){
        uint32_t key= map[i];

        key += (1<<(ME_MAP_MV_BITS-1)) + (1<<(2*ME_MAP_MV_BITS-1));

        if((key&((-1)<<(2*ME_MAP_MV_BITS))) != map_generation) continue;

        minima[j].height= score_map[i];
        minima[j].x= key & ((1<<ME_MAP_MV_BITS)-1); key>>=ME_MAP_MV_BITS;
        minima[j].y= key & ((1<<ME_MAP_MV_BITS)-1);
        minima[j].x-= (1<<(ME_MAP_MV_BITS-1));
        minima[j].y-= (1<<(ME_MAP_MV_BITS-1));

        // all entries in map should be in range except if the mv overflows their ME_MAP_MV_BITS bits space
        if(   minima[j].x > xmax || minima[j].x < xmin
           || minima[j].y > ymax || minima[j].y < ymin)
            continue;

        minima[j].checked=0;
        if(minima[j].x || minima[j].y)
            minima[j].height+= (mv_penalty[((minima[j].x)<<shift)-pred_x] + mv_penalty[((minima[j].y)<<shift)-pred_y])*penalty_factor;

        j++;
    }

    qsort(minima, j, sizeof(Minima), minima_cmp);

    for(; j<minima_count; j++){
        minima[j].height=256*256*256*64;
        minima[j].checked=0;
        minima[j].x= minima[j].y=0;
    }

    for(i=0; i<minima_count; i++){
        const int x= minima[i].x;
        const int y= minima[i].y;
        int d;

        if(minima[i].checked) continue;

        if(   x >= xmax || x <= xmin
           || y >= ymax || y <= ymin)
           continue;

        SAB_CHECK_MV(x-1, y)
        SAB_CHECK_MV(x+1, y)
        SAB_CHECK_MV(x  , y-1)
        SAB_CHECK_MV(x  , y+1)

        minima[i].checked= 1;
    }

    best[0]= minima[0].x;
    best[1]= minima[0].y;
    dmin= minima[0].height;

    if(   best[0] < xmax && best[0] > xmin
       && best[1] < ymax && best[1] > ymin){
        int d;
        //ensure that the refernece samples for hpel refinement are in the map
        CHECK_MV(best[0]-1, best[1])
        CHECK_MV(best[0]+1, best[1])
        CHECK_MV(best[0], best[1]-1)
        CHECK_MV(best[0], best[1]+1)
    }
    return dmin;
}

static int var_diamond_search(MpegEncContext * s, int *best, int dmin,
                                       int src_index, int ref_index, int const penalty_factor,
                                       int size, int h, int flags)
{
    MotionEstContext * const c= &s->me;
    me_cmp_func cmpf, chroma_cmpf;
    int dia_size;
    LOAD_COMMON
    LOAD_COMMON2
    unsigned map_generation = c->map_generation;

    cmpf= s->dsp.me_cmp[size];
    chroma_cmpf= s->dsp.me_cmp[size+1];

    for(dia_size=1; dia_size<=c->dia_size; dia_size++){
        int dir, start, end;
        const int x= best[0];
        const int y= best[1];

        start= FFMAX(0, y + dia_size - ymax);
        end  = FFMIN(dia_size, xmax - x + 1);
        for(dir= start; dir<end; dir++){
            int d;

//check(x + dir,y + dia_size - dir,0, a0)
            CHECK_MV(x + dir           , y + dia_size - dir);
        }

        start= FFMAX(0, x + dia_size - xmax);
        end  = FFMIN(dia_size, y - ymin + 1);
        for(dir= start; dir<end; dir++){
            int d;

//check(x + dia_size - dir, y - dir,0, a1)
            CHECK_MV(x + dia_size - dir, y - dir           );
        }

        start= FFMAX(0, -y + dia_size + ymin );
        end  = FFMIN(dia_size, x - xmin + 1);
        for(dir= start; dir<end; dir++){
            int d;

//check(x - dir,y - dia_size + dir,0, a2)
            CHECK_MV(x - dir           , y - dia_size + dir);
        }

        start= FFMAX(0, -x + dia_size + xmin );
        end  = FFMIN(dia_size, ymax - y + 1);
        for(dir= start; dir<end; dir++){
            int d;

//check(x - dia_size + dir, y + dir,0, a3)
            CHECK_MV(x - dia_size + dir, y + dir           );
        }

        if(x!=best[0] || y!=best[1])
            dia_size=0;
    }
    return dmin;
}

static av_always_inline int diamond_search(MpegEncContext * s, int *best, int dmin,
                                       int src_index, int ref_index, int const penalty_factor,
                                       int size, int h, int flags){
    MotionEstContext * const c= &s->me;
    if(c->dia_size==-1)
        return funny_diamond_search(s, best, dmin, src_index, ref_index, penalty_factor, size, h, flags);
    else if(c->dia_size<-1)
        return   sab_diamond_search(s, best, dmin, src_index, ref_index, penalty_factor, size, h, flags);
    else if(c->dia_size<2)
        return small_diamond_search(s, best, dmin, src_index, ref_index, penalty_factor, size, h, flags);
    else if(c->dia_size>1024)
        return          full_search(s, best, dmin, src_index, ref_index, penalty_factor, size, h, flags);
    else if(c->dia_size>768)
        return           umh_search(s, best, dmin, src_index, ref_index, penalty_factor, size, h, flags);
    else if(c->dia_size>512)
        return           hex_search(s, best, dmin, src_index, ref_index, penalty_factor, size, h, flags, c->dia_size&0xFF);
    else if(c->dia_size>256)
        return       l2s_dia_search(s, best, dmin, src_index, ref_index, penalty_factor, size, h, flags);
    else
        return   var_diamond_search(s, best, dmin, src_index, ref_index, penalty_factor, size, h, flags);
}

/**
   @param P a list of candidate mvs to check before starting the
   iterative search. If one of the candidates is close to the optimal mv, then
   it takes fewer iterations. And it increases the chance that we find the
   optimal mv.
 */
static av_always_inline int epzs_motion_search_internal(MpegEncContext * s, int *mx_ptr, int *my_ptr,
                             int P[10][2], int src_index, int ref_index, int16_t (*last_mv)[2],
                             int ref_mv_scale, int flags, int size, int h)
{
    MotionEstContext * const c= &s->me;
    int best[2]={0, 0};      /**< x and y coordinates of the best motion vector.
                               i.e. the difference between the position of the
                               block currently being encoded and the position of
                               the block chosen to predict it from. */
    int d;                   ///< the score (cmp + penalty) of any given mv
    int dmin;                /**< the best value of d, i.e. the score
                               corresponding to the mv stored in best[]. */
    unsigned map_generation;
    int penalty_factor;
    const int ref_mv_stride= s->mb_stride; //pass as arg  FIXME
    const int ref_mv_xy= s->mb_x + s->mb_y*ref_mv_stride; //add to last_mv beforepassing FIXME
    me_cmp_func cmpf, chroma_cmpf;

    LOAD_COMMON
    LOAD_COMMON2

    if(c->pre_pass){
        penalty_factor= c->pre_penalty_factor;
        cmpf= s->dsp.me_pre_cmp[size];
        chroma_cmpf= s->dsp.me_pre_cmp[size+1];
    }else{
        penalty_factor= c->penalty_factor;
        cmpf= s->dsp.me_cmp[size];
        chroma_cmpf= s->dsp.me_cmp[size+1];
    }

    map_generation= update_map_generation(c);

    av_assert2(cmpf);
    dmin= cmp(s, 0, 0, 0, 0, size, h, ref_index, src_index, cmpf, chroma_cmpf, flags);
    map[0]= map_generation;
    score_map[0]= dmin;

    //FIXME precalc first term below?
    if((s->pict_type == AV_PICTURE_TYPE_B && !(c->flags & FLAG_DIRECT)) || s->flags&CODEC_FLAG_MV0)
        dmin += (mv_penalty[pred_x] + mv_penalty[pred_y])*penalty_factor;

    /* first line */
    if (s->first_slice_line) {
        CHECK_MV(P_LEFT[0]>>shift, P_LEFT[1]>>shift)
        CHECK_CLIPPED_MV((last_mv[ref_mv_xy][0]*ref_mv_scale + (1<<15))>>16,
                        (last_mv[ref_mv_xy][1]*ref_mv_scale + (1<<15))>>16)
    }else{
        if(dmin<((h*h*s->avctx->mv0_threshold)>>8)
                    && ( P_LEFT[0]    |P_LEFT[1]
                        |P_TOP[0]     |P_TOP[1]
                        |P_TOPRIGHT[0]|P_TOPRIGHT[1])==0){
            *mx_ptr= 0;
            *my_ptr= 0;
            c->skip=1;
            return dmin;
        }
        CHECK_MV(    P_MEDIAN[0] >>shift ,    P_MEDIAN[1] >>shift)
        CHECK_CLIPPED_MV((P_MEDIAN[0]>>shift)  , (P_MEDIAN[1]>>shift)-1)
        CHECK_CLIPPED_MV((P_MEDIAN[0]>>shift)  , (P_MEDIAN[1]>>shift)+1)
        CHECK_CLIPPED_MV((P_MEDIAN[0]>>shift)-1, (P_MEDIAN[1]>>shift)  )
        CHECK_CLIPPED_MV((P_MEDIAN[0]>>shift)+1, (P_MEDIAN[1]>>shift)  )
        CHECK_CLIPPED_MV((last_mv[ref_mv_xy][0]*ref_mv_scale + (1<<15))>>16,
                        (last_mv[ref_mv_xy][1]*ref_mv_scale + (1<<15))>>16)
        CHECK_MV(P_LEFT[0]    >>shift, P_LEFT[1]    >>shift)
        CHECK_MV(P_TOP[0]     >>shift, P_TOP[1]     >>shift)
        CHECK_MV(P_TOPRIGHT[0]>>shift, P_TOPRIGHT[1]>>shift)
    }
    if(dmin>h*h*4){
        if(c->pre_pass){
            CHECK_CLIPPED_MV((last_mv[ref_mv_xy-1][0]*ref_mv_scale + (1<<15))>>16,
                            (last_mv[ref_mv_xy-1][1]*ref_mv_scale + (1<<15))>>16)
            if(!s->first_slice_line)
                CHECK_CLIPPED_MV((last_mv[ref_mv_xy-ref_mv_stride][0]*ref_mv_scale + (1<<15))>>16,
                                (last_mv[ref_mv_xy-ref_mv_stride][1]*ref_mv_scale + (1<<15))>>16)
        }else{
            CHECK_CLIPPED_MV((last_mv[ref_mv_xy+1][0]*ref_mv_scale + (1<<15))>>16,
                            (last_mv[ref_mv_xy+1][1]*ref_mv_scale + (1<<15))>>16)
            if(s->mb_y+1<s->end_mb_y)  //FIXME replace at least with last_slice_line
                CHECK_CLIPPED_MV((last_mv[ref_mv_xy+ref_mv_stride][0]*ref_mv_scale + (1<<15))>>16,
                                (last_mv[ref_mv_xy+ref_mv_stride][1]*ref_mv_scale + (1<<15))>>16)
        }
    }

    if(c->avctx->last_predictor_count){
        const int count= c->avctx->last_predictor_count;
        const int xstart= FFMAX(0, s->mb_x - count);
        const int ystart= FFMAX(0, s->mb_y - count);
        const int xend= FFMIN(s->mb_width , s->mb_x + count + 1);
        const int yend= FFMIN(s->mb_height, s->mb_y + count + 1);
        int mb_y;

        for(mb_y=ystart; mb_y<yend; mb_y++){
            int mb_x;
            for(mb_x=xstart; mb_x<xend; mb_x++){
                const int xy= mb_x + 1 + (mb_y + 1)*ref_mv_stride;
                int mx= (last_mv[xy][0]*ref_mv_scale + (1<<15))>>16;
                int my= (last_mv[xy][1]*ref_mv_scale + (1<<15))>>16;

                if(mx>xmax || mx<xmin || my>ymax || my<ymin) continue;
                CHECK_MV(mx,my)
            }
        }
    }

//check(best[0],best[1],0, b0)
    dmin= diamond_search(s, best, dmin, src_index, ref_index, penalty_factor, size, h, flags);

//check(best[0],best[1],0, b1)
    *mx_ptr= best[0];
    *my_ptr= best[1];

//    printf("%d %d %d \n", best[0], best[1], dmin);
    return dmin;
}

//this function is dedicated to the braindamaged gcc
<<<<<<< HEAD
av_extern_inline int ff_epzs_motion_search(MpegEncContext * s, int *mx_ptr, int *my_ptr,
                             int P[10][2], int src_index, int ref_index, int16_t (*last_mv)[2],
                             int ref_mv_scale, int size, int h)
=======
int ff_epzs_motion_search(MpegEncContext *s, int *mx_ptr, int *my_ptr,
                          int P[10][2], int src_index, int ref_index,
                          int16_t (*last_mv)[2], int ref_mv_scale,
                          int size, int h)
>>>>>>> e52e4fe1
{
    MotionEstContext * const c= &s->me;
//FIXME convert other functions in the same way if faster
    if(c->flags==0 && h==16 && size==0){
        return epzs_motion_search_internal(s, mx_ptr, my_ptr, P, src_index, ref_index, last_mv, ref_mv_scale, 0, 0, 16);
//    case FLAG_QPEL:
//        return epzs_motion_search_internal(s, mx_ptr, my_ptr, P, src_index, ref_index, last_mv, ref_mv_scale, FLAG_QPEL);
    }else{
        return epzs_motion_search_internal(s, mx_ptr, my_ptr, P, src_index, ref_index, last_mv, ref_mv_scale, c->flags, size, h);
    }
}

static int epzs_motion_search4(MpegEncContext * s,
                             int *mx_ptr, int *my_ptr, int P[10][2],
                             int src_index, int ref_index, int16_t (*last_mv)[2],
                             int ref_mv_scale)
{
    MotionEstContext * const c= &s->me;
    int best[2]={0, 0};
    int d, dmin;
    unsigned map_generation;
    const int penalty_factor= c->penalty_factor;
    const int size=1;
    const int h=8;
    const int ref_mv_stride= s->mb_stride;
    const int ref_mv_xy= s->mb_x + s->mb_y *ref_mv_stride;
    me_cmp_func cmpf, chroma_cmpf;
    LOAD_COMMON
    int flags= c->flags;
    LOAD_COMMON2

    cmpf= s->dsp.me_cmp[size];
    chroma_cmpf= s->dsp.me_cmp[size+1];

    map_generation= update_map_generation(c);

    dmin = 1000000;
//printf("%d %d %d %d //",xmin, ymin, xmax, ymax);
    /* first line */
    if (s->first_slice_line) {
        CHECK_MV(P_LEFT[0]>>shift, P_LEFT[1]>>shift)
        CHECK_CLIPPED_MV((last_mv[ref_mv_xy][0]*ref_mv_scale + (1<<15))>>16,
                        (last_mv[ref_mv_xy][1]*ref_mv_scale + (1<<15))>>16)
        CHECK_MV(P_MV1[0]>>shift, P_MV1[1]>>shift)
    }else{
        CHECK_MV(P_MV1[0]>>shift, P_MV1[1]>>shift)
        //FIXME try some early stop
        CHECK_MV(P_MEDIAN[0]>>shift, P_MEDIAN[1]>>shift)
        CHECK_MV(P_LEFT[0]>>shift, P_LEFT[1]>>shift)
        CHECK_MV(P_TOP[0]>>shift, P_TOP[1]>>shift)
        CHECK_MV(P_TOPRIGHT[0]>>shift, P_TOPRIGHT[1]>>shift)
        CHECK_CLIPPED_MV((last_mv[ref_mv_xy][0]*ref_mv_scale + (1<<15))>>16,
                        (last_mv[ref_mv_xy][1]*ref_mv_scale + (1<<15))>>16)
    }
    if(dmin>64*4){
        CHECK_CLIPPED_MV((last_mv[ref_mv_xy+1][0]*ref_mv_scale + (1<<15))>>16,
                        (last_mv[ref_mv_xy+1][1]*ref_mv_scale + (1<<15))>>16)
        if(s->mb_y+1<s->end_mb_y)  //FIXME replace at least with last_slice_line
            CHECK_CLIPPED_MV((last_mv[ref_mv_xy+ref_mv_stride][0]*ref_mv_scale + (1<<15))>>16,
                            (last_mv[ref_mv_xy+ref_mv_stride][1]*ref_mv_scale + (1<<15))>>16)
    }

    dmin= diamond_search(s, best, dmin, src_index, ref_index, penalty_factor, size, h, flags);

    *mx_ptr= best[0];
    *my_ptr= best[1];

//    printf("%d %d %d \n", best[0], best[1], dmin);
    return dmin;
}

//try to merge with above FIXME (needs PSNR test)
static int epzs_motion_search2(MpegEncContext * s,
                             int *mx_ptr, int *my_ptr, int P[10][2],
                             int src_index, int ref_index, int16_t (*last_mv)[2],
                             int ref_mv_scale)
{
    MotionEstContext * const c= &s->me;
    int best[2]={0, 0};
    int d, dmin;
    unsigned map_generation;
    const int penalty_factor= c->penalty_factor;
    const int size=0; //FIXME pass as arg
    const int h=8;
    const int ref_mv_stride= s->mb_stride;
    const int ref_mv_xy= s->mb_x + s->mb_y *ref_mv_stride;
    me_cmp_func cmpf, chroma_cmpf;
    LOAD_COMMON
    int flags= c->flags;
    LOAD_COMMON2

    cmpf= s->dsp.me_cmp[size];
    chroma_cmpf= s->dsp.me_cmp[size+1];

    map_generation= update_map_generation(c);

    dmin = 1000000;
//printf("%d %d %d %d //",xmin, ymin, xmax, ymax);
    /* first line */
    if (s->first_slice_line) {
        CHECK_MV(P_LEFT[0]>>shift, P_LEFT[1]>>shift)
        CHECK_CLIPPED_MV((last_mv[ref_mv_xy][0]*ref_mv_scale + (1<<15))>>16,
                        (last_mv[ref_mv_xy][1]*ref_mv_scale + (1<<15))>>16)
        CHECK_MV(P_MV1[0]>>shift, P_MV1[1]>>shift)
    }else{
        CHECK_MV(P_MV1[0]>>shift, P_MV1[1]>>shift)
        //FIXME try some early stop
        CHECK_MV(P_MEDIAN[0]>>shift, P_MEDIAN[1]>>shift)
        CHECK_MV(P_LEFT[0]>>shift, P_LEFT[1]>>shift)
        CHECK_MV(P_TOP[0]>>shift, P_TOP[1]>>shift)
        CHECK_MV(P_TOPRIGHT[0]>>shift, P_TOPRIGHT[1]>>shift)
        CHECK_CLIPPED_MV((last_mv[ref_mv_xy][0]*ref_mv_scale + (1<<15))>>16,
                        (last_mv[ref_mv_xy][1]*ref_mv_scale + (1<<15))>>16)
    }
    if(dmin>64*4){
        CHECK_CLIPPED_MV((last_mv[ref_mv_xy+1][0]*ref_mv_scale + (1<<15))>>16,
                        (last_mv[ref_mv_xy+1][1]*ref_mv_scale + (1<<15))>>16)
        if(s->mb_y+1<s->end_mb_y)  //FIXME replace at least with last_slice_line
            CHECK_CLIPPED_MV((last_mv[ref_mv_xy+ref_mv_stride][0]*ref_mv_scale + (1<<15))>>16,
                            (last_mv[ref_mv_xy+ref_mv_stride][1]*ref_mv_scale + (1<<15))>>16)
    }

    dmin= diamond_search(s, best, dmin, src_index, ref_index, penalty_factor, size, h, flags);

    *mx_ptr= best[0];
    *my_ptr= best[1];

//    printf("%d %d %d \n", best[0], best[1], dmin);
    return dmin;
}<|MERGE_RESOLUTION|>--- conflicted
+++ resolved
@@ -159,14 +159,9 @@
     return dmin;
 }
 
-<<<<<<< HEAD
-av_extern_inline int ff_get_mb_score(MpegEncContext * s, int mx, int my, int src_index,
-                               int ref_index, int size, int h, int add_rate)
-=======
 static inline int get_mb_score(MpegEncContext *s, int mx, int my,
                                int src_index, int ref_index, int size,
                                int h, int add_rate)
->>>>>>> e52e4fe1
 {
 //    const int check_luma= s->dsp.me_sub_cmp != s->dsp.mb_cmp;
     MotionEstContext * const c= &s->me;
@@ -980,16 +975,10 @@
 }
 
 //this function is dedicated to the braindamaged gcc
-<<<<<<< HEAD
-av_extern_inline int ff_epzs_motion_search(MpegEncContext * s, int *mx_ptr, int *my_ptr,
-                             int P[10][2], int src_index, int ref_index, int16_t (*last_mv)[2],
-                             int ref_mv_scale, int size, int h)
-=======
 int ff_epzs_motion_search(MpegEncContext *s, int *mx_ptr, int *my_ptr,
                           int P[10][2], int src_index, int ref_index,
                           int16_t (*last_mv)[2], int ref_mv_scale,
                           int size, int h)
->>>>>>> e52e4fe1
 {
     MotionEstContext * const c= &s->me;
 //FIXME convert other functions in the same way if faster
