--- conflicted
+++ resolved
@@ -188,15 +188,7 @@
 
     if (s->picture.data[0])
         avctx->release_buffer(avctx, &s->picture);
-<<<<<<< HEAD
-    if (avctx->get_buffer(avctx, p) < 0) {
-=======
-    if (av_image_check_size(w, h, 0, avctx))
-        return -1;
-    if (w != avctx->width || h != avctx->height)
-        avcodec_set_dimensions(avctx, w, h);
     if (ff_get_buffer(avctx, p) < 0) {
->>>>>>> 594d4d5d
         av_log(avctx, AV_LOG_ERROR, "get_buffer() failed\n");
         return -1;
     }
