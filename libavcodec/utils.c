--- conflicted
+++ resolved
@@ -1324,6 +1324,7 @@
                 avpkt->size = user_pkt.size;
                 ret = -1;
             }
+            avpkt->buf      = user_pkt.buf;
             avpkt->data     = user_pkt.data;
             avpkt->destruct = user_pkt.destruct;
         } else {
@@ -1333,18 +1334,11 @@
         }
     }
 
-<<<<<<< HEAD
     if (!ret) {
         if (needs_realloc && avpkt->data) {
-            uint8_t *new_data = av_realloc(avpkt->data, avpkt->size + FF_INPUT_BUFFER_PADDING_SIZE);
-            if (new_data)
-                avpkt->data = new_data;
-=======
-        if (!user_packet && avpkt->size) {
-            ret = av_buffer_realloc(&avpkt->buf, avpkt->size);
+            ret = av_buffer_realloc(&avpkt->buf, avpkt->size + FF_INPUT_BUFFER_PADDING_SIZE);
             if (ret >= 0)
                 avpkt->data = avpkt->buf->data;
->>>>>>> 1afddbe5
         }
 
         avctx->frame_number++;
@@ -1528,6 +1522,7 @@
                 avpkt->size = user_pkt.size;
                 ret = -1;
             }
+            avpkt->buf      = user_pkt.buf;
             avpkt->data     = user_pkt.data;
             avpkt->destruct = user_pkt.destruct;
         } else {
@@ -1543,18 +1538,10 @@
         else if (!(avctx->codec->capabilities & CODEC_CAP_DELAY))
             avpkt->pts = avpkt->dts = frame->pts;
 
-<<<<<<< HEAD
-        if (needs_realloc && avpkt->data &&
-            avpkt->destruct == av_destruct_packet) {
-            uint8_t *new_data = av_realloc(avpkt->data, avpkt->size + FF_INPUT_BUFFER_PADDING_SIZE);
-            if (new_data)
-                avpkt->data = new_data;
-=======
-        if (!user_packet && avpkt->size) {
-            ret = av_buffer_realloc(&avpkt->buf, avpkt->size);
+        if (needs_realloc && avpkt->data) {
+            ret = av_buffer_realloc(&avpkt->buf, avpkt->size + FF_INPUT_BUFFER_PADDING_SIZE);
             if (ret >= 0)
                 avpkt->data = avpkt->buf->data;
->>>>>>> 1afddbe5
         }
 
         avctx->frame_number++;
