/*
 *
 * This file is part of FFmpeg.
 *
 * FFmpeg is free software; you can redistribute it and/or
 * modify it under the terms of the GNU Lesser General Public
 * License as published by the Free Software Foundation; either
 * version 2.1 of the License, or (at your option) any later version.
 *
 * FFmpeg is distributed in the hope that it will be useful,
 * but WITHOUT ANY WARRANTY; without even the implied warranty of
 * MERCHANTABILITY or FITNESS FOR A PARTICULAR PURPOSE.  See the GNU
 * Lesser General Public License for more details.
 *
 * You should have received a copy of the GNU Lesser General Public
 * License along with FFmpeg; if not, write to the Free Software
 * Foundation, Inc., 51 Franklin Street, Fifth Floor, Boston, MA 02110-1301 USA
 */

#ifndef AVCODEC_VERSION_H
#define AVCODEC_VERSION_H

/**
 * @file
 * @ingroup libavc
 * Libavcodec version macros.
 */

#include "libavutil/version.h"

#define LIBAVCODEC_VERSION_MAJOR 55
<<<<<<< HEAD
#define LIBAVCODEC_VERSION_MINOR  59
#define LIBAVCODEC_VERSION_MICRO 100
=======
#define LIBAVCODEC_VERSION_MINOR 50
#define LIBAVCODEC_VERSION_MICRO  0
>>>>>>> ed4b7571

#define LIBAVCODEC_VERSION_INT  AV_VERSION_INT(LIBAVCODEC_VERSION_MAJOR, \
                                               LIBAVCODEC_VERSION_MINOR, \
                                               LIBAVCODEC_VERSION_MICRO)
#define LIBAVCODEC_VERSION      AV_VERSION(LIBAVCODEC_VERSION_MAJOR,    \
                                           LIBAVCODEC_VERSION_MINOR,    \
                                           LIBAVCODEC_VERSION_MICRO)
#define LIBAVCODEC_BUILD        LIBAVCODEC_VERSION_INT

#define LIBAVCODEC_IDENT        "Lavc" AV_STRINGIFY(LIBAVCODEC_VERSION)

/**
 * FF_API_* defines may be placed below to indicate public API that will be
 * dropped at a future version bump. The defines themselves are not part of
 * the public API and may change, break or disappear at any time.
 */

#ifndef FF_API_REQUEST_CHANNELS
#define FF_API_REQUEST_CHANNELS (LIBAVCODEC_VERSION_MAJOR < 56)
#endif
#ifndef FF_API_OLD_DECODE_AUDIO
#define FF_API_OLD_DECODE_AUDIO (LIBAVCODEC_VERSION_MAJOR < 56)
#endif
#ifndef FF_API_OLD_ENCODE_AUDIO
#define FF_API_OLD_ENCODE_AUDIO (LIBAVCODEC_VERSION_MAJOR < 56)
#endif
#ifndef FF_API_OLD_ENCODE_VIDEO
#define FF_API_OLD_ENCODE_VIDEO (LIBAVCODEC_VERSION_MAJOR < 56)
#endif
#ifndef FF_API_CODEC_ID
#define FF_API_CODEC_ID          (LIBAVCODEC_VERSION_MAJOR < 56)
#endif
#ifndef FF_API_AUDIO_CONVERT
#define FF_API_AUDIO_CONVERT     (LIBAVCODEC_VERSION_MAJOR < 56)
#endif
#ifndef FF_API_AVCODEC_RESAMPLE
#define FF_API_AVCODEC_RESAMPLE  FF_API_AUDIO_CONVERT
#endif
#ifndef FF_API_DEINTERLACE
#define FF_API_DEINTERLACE       (LIBAVCODEC_VERSION_MAJOR < 56)
#endif
#ifndef FF_API_DESTRUCT_PACKET
#define FF_API_DESTRUCT_PACKET   (LIBAVCODEC_VERSION_MAJOR < 56)
#endif
#ifndef FF_API_GET_BUFFER
#define FF_API_GET_BUFFER        (LIBAVCODEC_VERSION_MAJOR < 56)
#endif
#ifndef FF_API_MISSING_SAMPLE
#define FF_API_MISSING_SAMPLE    (LIBAVCODEC_VERSION_MAJOR < 56)
#endif
#ifndef FF_API_LOWRES
#define FF_API_LOWRES            (LIBAVCODEC_VERSION_MAJOR < 56)
#endif
#ifndef FF_API_CAP_VDPAU
#define FF_API_CAP_VDPAU         (LIBAVCODEC_VERSION_MAJOR < 56)
#endif
#ifndef FF_API_BUFS_VDPAU
#define FF_API_BUFS_VDPAU        (LIBAVCODEC_VERSION_MAJOR < 56)
#endif
#ifndef FF_API_VOXWARE
#define FF_API_VOXWARE           (LIBAVCODEC_VERSION_MAJOR < 56)
#endif
#ifndef FF_API_SET_DIMENSIONS
#define FF_API_SET_DIMENSIONS    (LIBAVCODEC_VERSION_MAJOR < 56)
#endif
#ifndef FF_API_DEBUG_MV
#define FF_API_DEBUG_MV          (LIBAVCODEC_VERSION_MAJOR < 56)
#endif
#ifndef FF_API_AC_VLC
#define FF_API_AC_VLC            (LIBAVCODEC_VERSION_MAJOR < 56)
#endif
#ifndef FF_API_OLD_MSMPEG4
#define FF_API_OLD_MSMPEG4       (LIBAVCODEC_VERSION_MAJOR < 56)
#endif
#ifndef FF_API_ASPECT_EXTENDED
#define FF_API_ASPECT_EXTENDED   (LIBAVCODEC_VERSION_MAJOR < 56)
#endif
#ifndef FF_API_THREAD_OPAQUE
#define FF_API_THREAD_OPAQUE     (LIBAVCODEC_VERSION_MAJOR < 56)
#endif
#ifndef FF_API_CODEC_PKT
#define FF_API_CODEC_PKT         (LIBAVCODEC_VERSION_MAJOR < 56)
#endif
#ifndef FF_API_ARCH_ALPHA
#define FF_API_ARCH_ALPHA        (LIBAVCODEC_VERSION_MAJOR < 56)
#endif
#ifndef FF_API_XVMC
#define FF_API_XVMC              (LIBAVCODEC_VERSION_MAJOR < 56)
#endif
#ifndef FF_API_ERROR_RATE
#define FF_API_ERROR_RATE        (LIBAVCODEC_VERSION_MAJOR < 56)
#endif
#ifndef FF_API_QSCALE_TYPE
#define FF_API_QSCALE_TYPE       (LIBAVCODEC_VERSION_MAJOR < 56)
#endif
#ifndef FF_API_MB_TYPE
#define FF_API_MB_TYPE           (LIBAVCODEC_VERSION_MAJOR < 56)
#endif
#ifndef FF_API_MAX_BFRAMES
#define FF_API_MAX_BFRAMES       (LIBAVCODEC_VERSION_MAJOR < 56)
#endif
#ifndef FF_API_FAST_MALLOC
#define FF_API_FAST_MALLOC       (LIBAVCODEC_VERSION_MAJOR < 56)
#endif
#ifndef FF_API_NEG_LINESIZES
#define FF_API_NEG_LINESIZES     (LIBAVCODEC_VERSION_MAJOR < 56)
#endif
#ifndef FF_API_EMU_EDGE
#define FF_API_EMU_EDGE          (LIBAVCODEC_VERSION_MAJOR < 56)
#endif
#ifndef FF_API_ARCH_SH4
#define FF_API_ARCH_SH4          (LIBAVCODEC_VERSION_MAJOR < 56)
#endif
#ifndef FF_API_ARCH_SPARC
#define FF_API_ARCH_SPARC        (LIBAVCODEC_VERSION_MAJOR < 56)
#endif

#endif /* AVCODEC_VERSION_H */<|MERGE_RESOLUTION|>--- conflicted
+++ resolved
@@ -29,13 +29,8 @@
 #include "libavutil/version.h"
 
 #define LIBAVCODEC_VERSION_MAJOR 55
-<<<<<<< HEAD
 #define LIBAVCODEC_VERSION_MINOR  59
-#define LIBAVCODEC_VERSION_MICRO 100
-=======
-#define LIBAVCODEC_VERSION_MINOR 50
-#define LIBAVCODEC_VERSION_MICRO  0
->>>>>>> ed4b7571
+#define LIBAVCODEC_VERSION_MICRO 101
 
 #define LIBAVCODEC_VERSION_INT  AV_VERSION_INT(LIBAVCODEC_VERSION_MAJOR, \
                                                LIBAVCODEC_VERSION_MINOR, \
