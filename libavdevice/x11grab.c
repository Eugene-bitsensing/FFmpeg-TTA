/*
 * X11 video grab interface
 *
 * This file is part of FFmpeg.
 *
 * FFmpeg integration:
 * Copyright (C) 2006 Clemens Fruhwirth <clemens@endorphin.org>
 *                    Edouard Gomez <ed.gomez@free.fr>
 *
 * This file contains code from grab.c:
 * Copyright (c) 2000-2001 Fabrice Bellard
 *
 * This file contains code from the xvidcap project:
 * Copyright (C) 1997-1998 Rasca, Berlin
 *               2003-2004 Karl H. Beckers, Frankfurt
 *
 * FFmpeg is free software; you can redistribute it and/or modify
 * it under the terms of the GNU General Public License as published by
 * the Free Software Foundation; either version 2 of the License, or
 * (at your option) any later version.
 *
 * FFmpeg is distributed in the hope that it will be useful,
 * but WITHOUT ANY WARRANTY; without even the implied warranty of
 * MERCHANTABILITY or FITNESS FOR A PARTICULAR PURPOSE.  See the
 * GNU General Public License for more details.
 *
 * You should have received a copy of the GNU General Public License
 * along with FFmpeg; if not, write to the Free Software
 * Foundation, Inc., 51 Franklin Street, Fifth Floor, Boston, MA 02110-1301 USA
 */

/**
 * @file
 * X11 frame device demuxer
 * @author Clemens Fruhwirth <clemens@endorphin.org>
 * @author Edouard Gomez <ed.gomez@free.fr>
 */

#include "config.h"

#include <time.h>
#include <sys/shm.h>

#include <X11/cursorfont.h>
#include <X11/X.h>
#include <X11/Xlib.h>
#include <X11/Xlibint.h>
#include <X11/Xproto.h>
#include <X11/Xutil.h>

#include <X11/extensions/shape.h>
#include <X11/extensions/Xfixes.h>
#include <X11/extensions/XShm.h>

#include "avdevice.h"

#include "libavutil/log.h"
#include "libavutil/opt.h"
#include "libavutil/parseutils.h"
#include "libavutil/time.h"

#include "libavformat/internal.h"

/** X11 device demuxer context */
typedef struct X11GrabContext {
    const AVClass *class;    /**< Class for private options. */
    int frame_size;          /**< Size in bytes of a grabbed frame */
    AVRational time_base;    /**< Time base */
    int64_t time_frame;      /**< Current time */

    int width;               /**< Width of the grab frame */
    int height;              /**< Height of the grab frame */
    int x_off;               /**< Horizontal top-left corner coordinate */
    int y_off;               /**< Vertical top-left corner coordinate */

    Display *dpy;            /**< X11 display from which x11grab grabs frames */
    XImage *image;           /**< X11 image holding the grab */
    int use_shm;             /**< !0 when using XShm extension */
    XShmSegmentInfo shminfo; /**< When using XShm, keeps track of XShm infos */
    int draw_mouse;          /**< Set by a private option. */
    int follow_mouse;        /**< Set by a private option. */
    int show_region;         /**< set by a private option. */
    AVRational framerate;    /**< Set by a private option. */
    int palette_changed;
    uint32_t palette[256];

    Cursor c;
    Window region_win;       /**< This is used by show_region option. */
} X11GrabContext;

#define REGION_WIN_BORDER 3

/**
 * Draw grabbing region window
 *
 * @param s x11grab context
 */
static void x11grab_draw_region_win(X11GrabContext *s)
{
    Display *dpy = s->dpy;
    Window win   = s->region_win;
    int screen = DefaultScreen(dpy);
    GC gc = XCreateGC(dpy, win, 0, 0);

    XSetForeground(dpy, gc, WhitePixel(dpy, screen));
    XSetBackground(dpy, gc, BlackPixel(dpy, screen));
    XSetLineAttributes(dpy, gc, REGION_WIN_BORDER, LineDoubleDash, 0, 0);
    XDrawRectangle(dpy, win, gc, 1, 1,
                   (s->width  + REGION_WIN_BORDER * 2) - 1 * 2 - 1,
                   (s->height + REGION_WIN_BORDER * 2) - 1 * 2 - 1);
    XFreeGC(dpy, gc);
}

/**
 * Initialize grabbing region window
 *
 * @param s x11grab context
 */
static void x11grab_region_win_init(X11GrabContext *s)
{
    Display *dpy = s->dpy;
    XRectangle rect;
    XSetWindowAttributes attribs = { .override_redirect = True };
    int screen = DefaultScreen(dpy);

    s->region_win = XCreateWindow(dpy, RootWindow(dpy, screen),
                                  s->x_off  - REGION_WIN_BORDER,
                                  s->y_off  - REGION_WIN_BORDER,
                                  s->width  + REGION_WIN_BORDER * 2,
                                  s->height + REGION_WIN_BORDER * 2,
                                  0, CopyFromParent,
                                  InputOutput, CopyFromParent,
                                  CWOverrideRedirect, &attribs);
    rect.x      = 0;
    rect.y      = 0;
    rect.width  = s->width;
    rect.height = s->height;
    XShapeCombineRectangles(dpy, s->region_win,
                            ShapeBounding, REGION_WIN_BORDER, REGION_WIN_BORDER,
                            &rect, 1, ShapeSubtract, 0);
    XMapWindow(dpy, s->region_win);
    XSelectInput(dpy, s->region_win, ExposureMask | StructureNotifyMask);
    x11grab_draw_region_win(s);
}

static int setup_shm(AVFormatContext *s, Display *dpy, XImage **image)
{
    X11GrabContext *g = s->priv_data;
    int scr           = XDefaultScreen(dpy);
    XImage *img       = XShmCreateImage(dpy, DefaultVisual(dpy, scr),
                                        DefaultDepth(dpy, scr), ZPixmap, NULL,
                                        &g->shminfo, g->width, g->height);

    g->shminfo.shmid = shmget(IPC_PRIVATE, img->bytes_per_line * img->height,
                              IPC_CREAT | 0777);

    if (g->shminfo.shmid == -1) {
        av_log(s, AV_LOG_ERROR, "Cannot get shared memory!\n");
        return AVERROR(ENOMEM);
    }

    g->shminfo.shmaddr  = img->data = shmat(g->shminfo.shmid, 0, 0);
    g->shminfo.readOnly = False;

    if (!XShmAttach(dpy, &g->shminfo)) {
        av_log(s, AV_LOG_ERROR, "Failed to attach shared memory!\n");
        /* needs some better error subroutine :) */
        return AVERROR(EIO);
    }

    *image = img;
    return 0;
}

static int setup_mouse(Display *dpy, int screen)
{
    int ev_ret, ev_err;

    if (XFixesQueryExtension(dpy, &ev_ret, &ev_err)) {
        Window root = RootWindow(dpy, screen);
        XFixesSelectCursorInput(dpy, root, XFixesDisplayCursorNotifyMask);
        return 0;
    }

    return AVERROR(ENOSYS);
}

static int pixfmt_from_image(AVFormatContext *s, XImage *image, int *pix_fmt)
{
    av_log(s, AV_LOG_DEBUG,
           "Image r 0x%.6lx g 0x%.6lx b 0x%.6lx and depth %i\n",
           image->red_mask,
           image->green_mask,
           image->blue_mask,
           image->bits_per_pixel);

    *pix_fmt = AV_PIX_FMT_NONE;

    switch (image->bits_per_pixel) {
    case 8:
        *pix_fmt =  AV_PIX_FMT_PAL8;
        break;
    case 16:
        if (image->red_mask   == 0xf800 &&
            image->green_mask == 0x07e0 &&
            image->blue_mask  == 0x001f) {
            *pix_fmt = AV_PIX_FMT_RGB565;
        } else if (image->red_mask   == 0x7c00 &&
                   image->green_mask == 0x03e0 &&
                   image->blue_mask  == 0x001f) {
            *pix_fmt = AV_PIX_FMT_RGB555;
        }
        break;
    case 24:
        if (image->red_mask   == 0xff0000 &&
            image->green_mask == 0x00ff00 &&
            image->blue_mask  == 0x0000ff) {
            *pix_fmt = AV_PIX_FMT_BGR24;
        } else if (image->red_mask   == 0x0000ff &&
                   image->green_mask == 0x00ff00 &&
                   image->blue_mask  == 0xff0000) {
            *pix_fmt = AV_PIX_FMT_RGB24;
        }
        break;
    case 32:
        if (image->red_mask   == 0xff0000 &&
            image->green_mask == 0x00ff00 &&
            image->blue_mask  == 0x0000ff ) {
            *pix_fmt = AV_PIX_FMT_0RGB32;
        }
        break;
    }
    if (*pix_fmt == AV_PIX_FMT_NONE) {
        av_log(s, AV_LOG_ERROR,
               "XImages with RGB mask 0x%.6lx 0x%.6lx 0x%.6lx and depth %i "
               "are currently not supported.\n",
               image->red_mask,
               image->green_mask,
               image->blue_mask,
               image->bits_per_pixel);

        return AVERROR_PATCHWELCOME;
    }

    return 0;
}

/**
 * Initialize the x11 grab device demuxer (public device demuxer API).
 *
 * @param s1 Context from avformat core
 * @return <ul>
 *          <li>AVERROR(ENOMEM) no memory left</li>
 *          <li>AVERROR(EIO) other failure case</li>
 *          <li>0 success</li>
 *         </ul>
 */
static int x11grab_read_header(AVFormatContext *s1)
{
    X11GrabContext *x11grab = s1->priv_data;
    Display *dpy;
    AVStream *st = NULL;
    XImage *image;
    int x_off = 0, y_off = 0, ret = 0, screen, use_shm = 0;
    char *dpyname, *offset;
    Colormap color_map;
    XColor color[256];
    int i;

    dpyname = av_strdup(s1->filename);
    if (!dpyname)
        goto out;

    offset = strchr(dpyname, '+');
    if (offset) {
        sscanf(offset, "%d,%d", &x_off, &y_off);
        if (strstr(offset, "nomouse")) {
            av_log(s1, AV_LOG_WARNING,
                   "'nomouse' specification in argument is deprecated: "
                   "use 'draw_mouse' option with value 0 instead\n");
            x11grab->draw_mouse = 0;
        }
        *offset = 0;
    }

    av_log(s1, AV_LOG_INFO,
           "device: %s -> display: %s x: %d y: %d width: %d height: %d\n",
           s1->filename, dpyname, x_off, y_off, x11grab->width, x11grab->height);

    dpy = XOpenDisplay(dpyname);
    av_freep(&dpyname);
    if (!dpy) {
        av_log(s1, AV_LOG_ERROR, "Could not open X display.\n");
        ret = AVERROR(EIO);
        goto out;
    }

    st = avformat_new_stream(s1, NULL);
    if (!st) {
        ret = AVERROR(ENOMEM);
        goto out;
    }
    avpriv_set_pts_info(st, 64, 1, 1000000); /* 64 bits pts in us */

    screen = DefaultScreen(dpy);

    if (x11grab->follow_mouse) {
        int screen_w, screen_h;
        Window w;

        screen_w = DisplayWidth(dpy, screen);
        screen_h = DisplayHeight(dpy, screen);
        XQueryPointer(dpy, RootWindow(dpy, screen), &w, &w, &x_off, &y_off,
                      &ret, &ret, &ret);
        x_off -= x11grab->width / 2;
        y_off -= x11grab->height / 2;
        x_off  = FFMIN(FFMAX(x_off, 0), screen_w - x11grab->width);
        y_off  = FFMIN(FFMAX(y_off, 0), screen_h - x11grab->height);
        av_log(s1, AV_LOG_INFO,
               "followmouse is enabled, resetting grabbing region to x: %d y: %d\n",
               x_off, y_off);
    }

    if (x11grab->use_shm) {
        use_shm = XShmQueryExtension(dpy);
        av_log(s1, AV_LOG_INFO,
               "shared memory extension %sfound\n", use_shm ? "" : "not ");
    }

    if (use_shm && setup_shm(s1, dpy, &image) < 0) {
        av_log(s1, AV_LOG_WARNING, "Falling back to XGetImage\n");
        use_shm = 0;
    }

    if (!use_shm) {
        image = XGetImage(dpy, RootWindow(dpy, screen),
                          x_off, y_off,
                          x11grab->width, x11grab->height,
                          AllPlanes, ZPixmap);
    }

    if (x11grab->draw_mouse && setup_mouse(dpy, screen) < 0) {
        av_log(s1, AV_LOG_WARNING,
               "XFixes not available, cannot draw the mouse cursor\n");
        x11grab->draw_mouse = 0;
    }

    x11grab->frame_size = x11grab->width * x11grab->height * image->bits_per_pixel / 8;
    x11grab->dpy        = dpy;
    x11grab->time_base  = av_inv_q(x11grab->framerate);
    x11grab->time_frame = av_gettime() / av_q2d(x11grab->time_base);
    x11grab->x_off      = x_off;
    x11grab->y_off      = y_off;
    x11grab->image      = image;
    x11grab->use_shm    = use_shm;

    ret = pixfmt_from_image(s1, image, &st->codec->pix_fmt);
    if (ret < 0)
        goto out;

    if (st->codec->pix_fmt == AV_PIX_FMT_PAL8) {
        color_map = DefaultColormap(dpy, screen);
        for (i = 0; i < 256; ++i)
            color[i].pixel = i;
        XQueryColors(dpy, color_map, color, 256);
        for (i = 0; i < 256; ++i)
            x11grab->palette[i] = (color[i].red   & 0xFF00) << 8 |
                                  (color[i].green & 0xFF00)      |
                                  (color[i].blue  & 0xFF00) >> 8;
        x11grab->palette_changed = 1;
    }


    st->codec->codec_type = AVMEDIA_TYPE_VIDEO;
    st->codec->codec_id   = AV_CODEC_ID_RAWVIDEO;
    st->codec->width      = x11grab->width;
    st->codec->height     = x11grab->height;
    st->codec->time_base  = x11grab->time_base;
    st->codec->bit_rate   = x11grab->frame_size * 1 / av_q2d(x11grab->time_base) * 8;

out:
    av_free(dpyname);
    return ret;
}

/**
 * Paint a mouse pointer in an X11 image.
 *
 * @param image image to paint the mouse pointer to
 * @param s context used to retrieve original grabbing rectangle
 *          coordinates
 */
static void paint_mouse_pointer(XImage *image, AVFormatContext *s1)
{
    X11GrabContext *s = s1->priv_data;
    int x_off    = s->x_off;
    int y_off    = s->y_off;
    int width    = s->width;
    int height   = s->height;
    Display *dpy = s->dpy;
    XFixesCursorImage *xcim;
    int x, y;
    int line, column;
    int to_line, to_column;
    int pixstride = image->bits_per_pixel >> 3;
    /* Warning: in its insanity, xlib provides unsigned image data through a
     * char* pointer, so we have to make it uint8_t to make things not break.
     * Anyone who performs further investigation of the xlib API likely risks
     * permanent brain damage. */
    uint8_t *pix = image->data;
    Window root;
    XSetWindowAttributes attr;
    Bool pointer_on_screen;
    Window w;
    int _;

    root = DefaultRootWindow(dpy);
    pointer_on_screen = XQueryPointer(dpy, root, &w, &w, &_, &_, &_, &_, &_);
    if (!pointer_on_screen)
        return;

    /* Code doesn't currently support 16-bit or PAL8 */
    if (image->bits_per_pixel != 24 && image->bits_per_pixel != 32)
        return;

    if (!s->c)
        s->c = XCreateFontCursor(dpy, XC_left_ptr);
    attr.cursor = s->c;
    XChangeWindowAttributes(dpy, root, CWCursor, &attr);

    xcim = XFixesGetCursorImage(dpy);
    if (!xcim) {
        av_log(s1, AV_LOG_WARNING,
               "XFixesGetCursorImage failed\n");
        return;
    }

    x = xcim->x - xcim->xhot;
    y = xcim->y - xcim->yhot;

    to_line   = FFMIN((y + xcim->height), (height + y_off));
    to_column = FFMIN((x + xcim->width),  (width  + x_off));

    for (line = FFMAX(y, y_off); line < to_line; line++) {
        for (column = FFMAX(x, x_off); column < to_column; column++) {
            int xcim_addr  = (line  - y)     * xcim->width + column - x;
            int image_addr = ((line - y_off) * width       + column - x_off) * pixstride;
            int r          = (uint8_t)(xcim->pixels[xcim_addr] >>  0);
            int g          = (uint8_t)(xcim->pixels[xcim_addr] >>  8);
            int b          = (uint8_t)(xcim->pixels[xcim_addr] >> 16);
            int a          = (uint8_t)(xcim->pixels[xcim_addr] >> 24);

            if (a == 255) {
                pix[image_addr + 0] = r;
                pix[image_addr + 1] = g;
                pix[image_addr + 2] = b;
            } else if (a) {
                /* pixel values from XFixesGetCursorImage come premultiplied by alpha */
                pix[image_addr + 0] = r + (pix[image_addr + 0] * (255 - a) + 255 / 2) / 255;
                pix[image_addr + 1] = g + (pix[image_addr + 1] * (255 - a) + 255 / 2) / 255;
                pix[image_addr + 2] = b + (pix[image_addr + 2] * (255 - a) + 255 / 2) / 255;
            }
        }
    }

    XFree(xcim);
    xcim = NULL;
}

/**
 * Read new data in the image structure.
 *
 * @param dpy X11 display to grab from
 * @param d
 * @param image Image where the grab will be put
 * @param x Top-Left grabbing rectangle horizontal coordinate
 * @param y Top-Left grabbing rectangle vertical coordinate
 * @return 0 if error, !0 if successful
 */
static int xget_zpixmap(Display *dpy, Drawable d, XImage *image, int x, int y)
{
    xGetImageReply rep;
    xGetImageReq *req;
    long nbytes;

    if (!image)
        return 0;

    LockDisplay(dpy);
    GetReq(GetImage, req);

    /* First set up the standard stuff in the request */
    req->drawable  = d;
    req->x         = x;
    req->y         = y;
    req->width     = image->width;
    req->height    = image->height;
    req->planeMask = (unsigned int)AllPlanes;
    req->format    = ZPixmap;

    if (!_XReply(dpy, (xReply *)&rep, 0, xFalse) || !rep.length) {
        UnlockDisplay(dpy);
        SyncHandle();
        return 0;
    }

    nbytes = (long)rep.length << 2;
    _XReadPad(dpy, image->data, nbytes);

    UnlockDisplay(dpy);
    SyncHandle();
    return 1;
}

/**
 * Grab a frame from x11 (public device demuxer API).
 *
 * @param s1 Context from avformat core
 * @param pkt Packet holding the brabbed frame
 * @return frame size in bytes
 */
static int x11grab_read_packet(AVFormatContext *s1, AVPacket *pkt)
{
    X11GrabContext *s = s1->priv_data;
    Display *dpy      = s->dpy;
    XImage *image     = s->image;
    int x_off         = s->x_off;
    int y_off         = s->y_off;
    int follow_mouse  = s->follow_mouse;
    int screen, pointer_x, pointer_y, _, same_screen = 1;
    Window w, root;
    int64_t curtime, delay;
    struct timespec ts;

    /* Calculate the time of the next frame */
    s->time_frame += INT64_C(1000000);

    /* wait based on the frame rate */
    for (;;) {
        curtime = av_gettime();
        delay   = s->time_frame * av_q2d(s->time_base) - curtime;
        if (delay <= 0) {
            if (delay < INT64_C(-1000000) * av_q2d(s->time_base))
                s->time_frame += INT64_C(1000000);
            break;
        }
        ts.tv_sec  = delay / 1000000;
        ts.tv_nsec = (delay % 1000000) * 1000;
        nanosleep(&ts, NULL);
    }

    av_init_packet(pkt);
    pkt->data = image->data;
    pkt->size = s->frame_size;
    pkt->pts  = curtime;
    if (s->palette_changed) {
        uint8_t *pal = av_packet_new_side_data(pkt, AV_PKT_DATA_PALETTE,
                                               AVPALETTE_SIZE);
        if (!pal) {
            av_log(s, AV_LOG_ERROR, "Cannot append palette to packet\n");
        } else {
            memcpy(pal, s->palette, AVPALETTE_SIZE);
            s->palette_changed = 0;
        }
    }

    screen = DefaultScreen(dpy);
    root   = RootWindow(dpy, screen);

    if (follow_mouse || s->draw_mouse)
        same_screen = XQueryPointer(dpy, root, &w, &w,
                                    &pointer_x, &pointer_y, &_, &_, &_);

    if (follow_mouse && same_screen) {
        int screen_w, screen_h;

        screen_w = DisplayWidth(dpy, screen);
        screen_h = DisplayHeight(dpy, screen);
        if (follow_mouse == -1) {
            // follow the mouse, put it at center of grabbing region
            x_off += pointer_x - s->width / 2 - x_off;
            y_off += pointer_y - s->height / 2 - y_off;
        } else {
            // follow the mouse, but only move the grabbing region when mouse
            // reaches within certain pixels to the edge.
            if (pointer_x > x_off + s->width - follow_mouse)
                x_off += pointer_x - (x_off + s->width - follow_mouse);
            else if (pointer_x < x_off + follow_mouse)
                x_off -= (x_off + follow_mouse) - pointer_x;
            if (pointer_y > y_off + s->height - follow_mouse)
                y_off += pointer_y - (y_off + s->height - follow_mouse);
            else if (pointer_y < y_off + follow_mouse)
                y_off -= (y_off + follow_mouse) - pointer_y;
        }
        // adjust grabbing region position if it goes out of screen.
        s->x_off = x_off = FFMIN(FFMAX(x_off, 0), screen_w - s->width);
        s->y_off = y_off = FFMIN(FFMAX(y_off, 0), screen_h - s->height);

        if (s->show_region && s->region_win)
            XMoveWindow(dpy, s->region_win,
                        s->x_off - REGION_WIN_BORDER,
                        s->y_off - REGION_WIN_BORDER);
    }

    if (s->show_region && same_screen) {
        if (s->region_win) {
            XEvent evt = { .type = NoEventMask };
            // Clean up the events, and do the initial draw or redraw.
            while (XCheckMaskEvent(dpy, ExposureMask | StructureNotifyMask,
                                   &evt))
                ;
            if (evt.type)
                x11grab_draw_region_win(s);
        } else {
            x11grab_region_win_init(s);
        }
    }

    if (s->use_shm) {
        if (!XShmGetImage(dpy, root, image, x_off, y_off, AllPlanes))
            av_log(s1, AV_LOG_INFO, "XShmGetImage() failed\n");
    } else {
        if (!xget_zpixmap(dpy, root, image, x_off, y_off))
            av_log(s1, AV_LOG_INFO, "XGetZPixmap() failed\n");
    }

<<<<<<< HEAD
    if (s->draw_mouse)
        paint_mouse_pointer(image, s1);
=======
    if (s->draw_mouse && same_screen)
        paint_mouse_pointer(image, s);
>>>>>>> 2a5ac99e

    return s->frame_size;
}

/**
 * Close x11 frame grabber (public device demuxer API).
 *
 * @param s1 Context from avformat core
 * @return 0 success, !0 failure
 */
static int x11grab_read_close(AVFormatContext *s1)
{
    X11GrabContext *x11grab = s1->priv_data;

    /* Detach cleanly from shared mem */
    if (x11grab->use_shm) {
        XShmDetach(x11grab->dpy, &x11grab->shminfo);
        shmdt(x11grab->shminfo.shmaddr);
        shmctl(x11grab->shminfo.shmid, IPC_RMID, NULL);
    }

    /* Destroy X11 image */
    if (x11grab->image) {
        XDestroyImage(x11grab->image);
        x11grab->image = NULL;
    }

    if (x11grab->region_win)
        XDestroyWindow(x11grab->dpy, x11grab->region_win);

    /* Free X11 display */
    XCloseDisplay(x11grab->dpy);
    return 0;
}

#define OFFSET(x) offsetof(X11GrabContext, x)
#define DEC AV_OPT_FLAG_DECODING_PARAM
static const AVOption options[] = {
    { "draw_mouse", "draw the mouse pointer", OFFSET(draw_mouse), AV_OPT_TYPE_INT, {.i64 = 1}, 0, 1, DEC },

    { "follow_mouse", "move the grabbing region when the mouse pointer reaches within specified amount of pixels to the edge of region",
      OFFSET(follow_mouse), AV_OPT_TYPE_INT, {.i64 = 0}, -1, INT_MAX, DEC, "follow_mouse" },
    { "centered",     "keep the mouse pointer at the center of grabbing region when following",
      0, AV_OPT_TYPE_CONST, {.i64 = -1}, INT_MIN, INT_MAX, DEC, "follow_mouse" },

    { "framerate",  "set video frame rate",      OFFSET(framerate),   AV_OPT_TYPE_VIDEO_RATE, {.str = "ntsc"}, 0, 0, DEC },
    { "show_region", "show the grabbing region", OFFSET(show_region), AV_OPT_TYPE_INT,        {.i64 = 0}, 0, 1, DEC },
    { "video_size",  "set video frame size",     OFFSET(width),       AV_OPT_TYPE_IMAGE_SIZE, {.str = "vga"}, 0, 0, DEC },
    { "use_shm",     "use MIT-SHM extension",    OFFSET(use_shm),     AV_OPT_TYPE_INT,        {.i64 = 1}, 0, 1, DEC },
    { NULL },
};

static const AVClass x11_class = {
    .class_name = "X11grab indev",
    .item_name  = av_default_item_name,
    .option     = options,
    .version    = LIBAVUTIL_VERSION_INT,
    .category   = AV_CLASS_CATEGORY_DEVICE_VIDEO_INPUT,
};

/** x11 grabber device demuxer declaration */
AVInputFormat ff_x11grab_demuxer = {
    .name           = "x11grab",
    .long_name      = NULL_IF_CONFIG_SMALL("X11grab"),
    .priv_data_size = sizeof(X11GrabContext),
    .read_header    = x11grab_read_header,
    .read_packet    = x11grab_read_packet,
    .read_close     = x11grab_read_close,
    .flags          = AVFMT_NOFILE,
    .priv_class     = &x11_class,
};<|MERGE_RESOLUTION|>--- conflicted
+++ resolved
@@ -410,14 +410,6 @@
     uint8_t *pix = image->data;
     Window root;
     XSetWindowAttributes attr;
-    Bool pointer_on_screen;
-    Window w;
-    int _;
-
-    root = DefaultRootWindow(dpy);
-    pointer_on_screen = XQueryPointer(dpy, root, &w, &w, &_, &_, &_, &_, &_);
-    if (!pointer_on_screen)
-        return;
 
     /* Code doesn't currently support 16-bit or PAL8 */
     if (image->bits_per_pixel != 24 && image->bits_per_pixel != 32)
@@ -425,6 +417,7 @@
 
     if (!s->c)
         s->c = XCreateFontCursor(dpy, XC_left_ptr);
+    root = DefaultRootWindow(dpy);
     attr.cursor = s->c;
     XChangeWindowAttributes(dpy, root, CWCursor, &attr);
 
@@ -624,13 +617,8 @@
             av_log(s1, AV_LOG_INFO, "XGetZPixmap() failed\n");
     }
 
-<<<<<<< HEAD
-    if (s->draw_mouse)
+    if (s->draw_mouse && same_screen)
         paint_mouse_pointer(image, s1);
-=======
-    if (s->draw_mouse && same_screen)
-        paint_mouse_pointer(image, s);
->>>>>>> 2a5ac99e
 
     return s->frame_size;
 }
