--- conflicted
+++ resolved
@@ -25,9 +25,9 @@
  */
 
 #include "avfilter.h"
-<<<<<<< HEAD
 #include "avfiltergraph.h"
 #include "formats.h"
+#include "thread.h"
 #include "video.h"
 
 #define POOL_SIZE 32
@@ -50,9 +50,6 @@
  * Update the position of a link in the age heap.
  */
 void ff_avfilter_graph_update_heap(AVFilterGraph *graph, AVFilterLink *link);
-=======
-#include "thread.h"
->>>>>>> 129bb238
 
 #if !FF_API_AVFILTERPAD_PUBLIC
 /**
